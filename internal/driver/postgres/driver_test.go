package postgres

import (
	"context"
	"database/sql"
	"os"
	"strings"
	"testing"

	"github.com/lockplane/lockplane/internal/database"
)

var defaultSchema = "public"

// getTestDB returns a test database connection or skips the test if unavailable
func getTestDb(t *testing.T) (*sql.DB, *Driver) {
	t.Helper()

	// Skip integration tests when running with -short flag
	if testing.Short() {
		t.Skip("Skipping integration test in short mode")
	}

	// see DEVELOPMENT.md
	dbUrl := os.Getenv("POSTGRES_URL")

	driver := NewDriver()
	db, err := driver.OpenConnection(database.ConnectionConfig{
		PostgresUrl: dbUrl,
	})
	if err != nil {
		t.Skipf("Skipping test: cannot open database: %v", err)
	}

	return db, driver
}

func TestDriver_Name(t *testing.T) {
	driver := NewDriver()

	if driver.Name() != "postgres" {
		t.Errorf("Expected name 'postgres', got '%s'", driver.Name())
	}
}

func TestDriver_GetTables(t *testing.T) {
	db, _ := getTestDb(t)
	defer func() { _ = db.Close() }()

	ctx := context.Background()

	// Create a test table
	_, err := db.ExecContext(ctx, `
		CREATE TABLE test_introspect_tables (
			id integer PRIMARY KEY
		)
	`)

	if err != nil {
		t.Fatalf("Failed to create test table: %v", err)
	}
	defer func() { _, _ = db.ExecContext(ctx, "DROP TABLE test_introspect_tables") }()

	// Get tables
	tables, err := GetTables(ctx, db, defaultSchema)
	if err != nil {
		t.Fatalf("GetTables failed: %v", err)
	}

	// Should have at least our test table
	found := false
	for _, table := range tables {
		if table.Name == "test_introspect_tables" {
			found = true
			if table.Schema != defaultSchema {
				t.Errorf("Expected schema %v. Got: %v", defaultSchema, table.Schema)
			}
			if len(table.Columns) != 1 {
				t.Errorf("Expected 1 column. Found: %v", len(table.Columns))
			}
			break
		}
	}

	if !found {
		t.Errorf("Expected to find test_introspect_tables in results, got: %v", tables)
	}
}

// Helper function to find a column by name
func findColumn(columns []database.Column, name string) *database.Column {
	for i := range columns {
		if columns[i].Name == name {
			return &columns[i]
		}
	}
	return nil
}

func TestIntrospector_GetColumns(t *testing.T) {
	db, _ := getTestDb(t)
	defer func() { _ = db.Close() }()
	ctx := context.Background()

	// TODO test a bunch of different types, defaults, etc (SERIAL) see
	// lockplane-vibe/devdocs/unsupported-features.md

	// Create a test table with various column types
	_, err := db.ExecContext(ctx, `
		CREATE TABLE IF NOT EXISTS test_introspect_columns (
			id integer PRIMARY KEY,
			name text NOT NULL,
			age integer,
			created_at timestamp DEFAULT now()
		)
	`)

	if err != nil {
		t.Fatalf("Failed to create test table: %v", err)
	}
	defer func() { _, _ = db.ExecContext(ctx, "DROP TABLE IF EXISTS test_introspect_columns") }()

	// Get columns
	columns, err := GetColumns(ctx, db, defaultSchema, "test_introspect_columns")
	if err != nil {
		t.Fatalf("GetColumns failed: %v", err)
	}

	if len(columns) != 4 {
		t.Errorf("Expected 4 columns, got %d", len(columns))
	}

	// Check id column
	idCol := findColumn(columns, "id")
	if idCol == nil {
		t.Fatal("Expected to find 'id' column")
		return
	}
	if idCol.Type != "integer" {
		t.Errorf("Expected id type 'integer', got '%s'", idCol.Type)
	}
	if idCol.Nullable {
		t.Error("Expected id to be NOT NULL")
	}
	if !idCol.IsPrimaryKey {
		t.Error("Expected id to be primary key")
	}

	// Check name column
	nameCol := findColumn(columns, "name")
	if nameCol == nil {
		t.Fatal("Expected to find 'name' column")
		return
	}
	if nameCol.Type != "text" {
		t.Errorf("Expected name type 'text', got '%s'", nameCol.Type)
	}
	if nameCol.Nullable {
		t.Error("Expected name to be NOT NULL")
	}

	// Check age column
	ageCol := findColumn(columns, "age")
	if ageCol == nil {
		t.Fatal("Expected to find 'age' column")
		return
	}
	if !ageCol.Nullable {
		t.Error("Expected age to be nullable")
	}

	// Check created_at column
	createdCol := findColumn(columns, "created_at")
	if createdCol == nil {
		t.Fatal("Expected to find 'created_at' column")
		return
	}
	if createdCol.Default == nil {
		t.Error("Expected created_at to have a default value")
	}
}

func TestIntrospector_IntegerTypes(t *testing.T) {
	db, _ := getTestDb(t)
	defer func() { _ = db.Close() }()
	ctx := context.Background()

	tests := []struct {
		name         string
		sqlType      string
		expectedType string
	}{
		{"SMALLINT", "SMALLINT", "smallint"},
		{"INTEGER", "INTEGER", "integer"},
		{"BIGINT", "BIGINT", "bigint"},
		{"INT", "INT", "integer"},    // INT is alias for INTEGER
		{"INT2", "INT2", "smallint"}, // INT2 is alias for SMALLINT
		{"INT4", "INT4", "integer"},  // INT4 is alias for INTEGER
		{"INT8", "INT8", "bigint"},   // INT8 is alias for BIGINT
	}

	for _, tt := range tests {
		t.Run(tt.name, func(t *testing.T) {
			tableName := "test_int_" + strings.ToLower(tt.name)

			// Create table
			_, err := db.ExecContext(ctx, "CREATE TABLE "+tableName+" (col "+tt.sqlType+")")
			if err != nil {
				t.Fatalf("Failed to create table: %v", err)
			}
			defer func() { _, _ = db.ExecContext(ctx, "DROP TABLE "+tableName) }()

			// Introspect
			columns, err := GetColumns(ctx, db, defaultSchema, tableName)
			if err != nil {
				t.Fatalf("GetColumns failed: %v", err)
			}

			if len(columns) != 1 {
				t.Fatalf("Expected 1 column, got %d", len(columns))
			}

			col := columns[0]
			if col.Type != tt.expectedType {
				t.Errorf("Expected type %q, got %q", tt.expectedType, col.Type)
			}
			if !col.Nullable {
				t.Error("Expected column to be nullable by default")
			}
		})
	}
}

func TestIntrospector_SerialTypes(t *testing.T) {
	db, _ := getTestDb(t)
	defer func() { _ = db.Close() }()
	ctx := context.Background()

	tests := []struct {
		name         string
		sqlType      string
		expectedType string
	}{
		{"SMALLSERIAL", "SMALLSERIAL", "smallint"},
		{"SERIAL", "SERIAL", "integer"},
		{"BIGSERIAL", "BIGSERIAL", "bigint"},
		{"SERIAL2", "SERIAL2", "smallint"},
		{"SERIAL4", "SERIAL4", "integer"},
		{"SERIAL8", "SERIAL8", "bigint"},
	}

	for _, tt := range tests {
		t.Run(tt.name, func(t *testing.T) {
			tableName := "test_serial_" + strings.ToLower(tt.name)

			// Create table
			_, err := db.ExecContext(ctx, "CREATE TABLE "+tableName+" (col "+tt.sqlType+")")
			if err != nil {
				t.Fatalf("Failed to create table: %v", err)
			}
			defer func() { _, _ = db.ExecContext(ctx, "DROP TABLE "+tableName) }()

			// Introspect
			columns, err := GetColumns(ctx, db, defaultSchema, tableName)
			if err != nil {
				t.Fatalf("GetColumns failed: %v", err)
			}

			if len(columns) != 1 {
				t.Fatalf("Expected 1 column, got %d", len(columns))
			}

			col := columns[0]
			if col.Type != tt.expectedType {
				t.Errorf("Expected type %q, got %q", tt.expectedType, col.Type)
			}
			if col.Nullable {
				t.Error("Expected SERIAL column to be NOT NULL")
			}
			if col.Default == nil {
				t.Error("Expected SERIAL column to have default value")
			}
		})
	}
}

func TestIntrospector_FloatingPointTypes(t *testing.T) {
	db, _ := getTestDb(t)
	defer func() { _ = db.Close() }()
	ctx := context.Background()

	tests := []struct {
		name         string
		sqlType      string
		expectedType string
	}{
		{"REAL", "REAL", "real"},
		{"FLOAT4", "FLOAT4", "real"},
		{"DOUBLE_PRECISION", "DOUBLE PRECISION", "double precision"},
		{"FLOAT8", "FLOAT8", "double precision"},
	}

	for _, tt := range tests {
		t.Run(tt.name, func(t *testing.T) {
			tableName := "test_float_" + strings.ToLower(tt.name)

			// Create table
			_, err := db.ExecContext(ctx, "CREATE TABLE "+tableName+" (col "+tt.sqlType+")")
			if err != nil {
				t.Fatalf("Failed to create table: %v", err)
			}
			defer func() { _, _ = db.ExecContext(ctx, "DROP TABLE "+tableName) }()

			// Introspect
			columns, err := GetColumns(ctx, db, defaultSchema, tableName)
			if err != nil {
				t.Fatalf("GetColumns failed: %v", err)
			}

			if len(columns) != 1 {
				t.Fatalf("Expected 1 column, got %d", len(columns))
			}

			col := columns[0]
			if col.Type != tt.expectedType {
				t.Errorf("Expected type %q, got %q", tt.expectedType, col.Type)
			}
		})
	}
}

func TestIntrospector_CharacterTypes(t *testing.T) {
	db, _ := getTestDb(t)
	defer func() { _ = db.Close() }()
	ctx := context.Background()

	tests := []struct {
		name         string
		sqlType      string
		expectedType string
	}{
		{"TEXT", "TEXT", "text"},
		{"VARCHAR", "VARCHAR", "character varying"},
		{"VARCHAR_50", "VARCHAR(50)", "character varying"},
		{"CHAR", "CHAR", "character"},
		{"CHAR_10", "CHAR(10)", "character"},
	}

	for _, tt := range tests {
		t.Run(tt.name, func(t *testing.T) {
			tableName := "test_char_" + strings.ToLower(tt.name)

			// Create table
			_, err := db.ExecContext(ctx, "CREATE TABLE "+tableName+" (col "+tt.sqlType+")")
			if err != nil {
				t.Fatalf("Failed to create table: %v", err)
			}
			defer func() { _, _ = db.ExecContext(ctx, "DROP TABLE "+tableName) }()

			// Introspect
			columns, err := GetColumns(ctx, db, defaultSchema, tableName)
			if err != nil {
				t.Fatalf("GetColumns failed: %v", err)
			}

			if len(columns) != 1 {
				t.Fatalf("Expected 1 column, got %d", len(columns))
			}

			col := columns[0]
			if col.Type != tt.expectedType {
				t.Errorf("Expected type %q, got %q", tt.expectedType, col.Type)
			}
		})
	}
}

func TestIntrospector_TimestampTypes(t *testing.T) {
	db, _ := getTestDb(t)
	defer func() { _ = db.Close() }()
	ctx := context.Background()

	tests := []struct {
		name         string
		sqlType      string
		expectedType string
	}{
		{"TIMESTAMP", "TIMESTAMP", "timestamp without time zone"},
		{"TIMESTAMPTZ", "TIMESTAMPTZ", "timestamp with time zone"},
		{"TIMESTAMP_WITH_TIME_ZONE", "TIMESTAMP WITH TIME ZONE", "timestamp with time zone"},
		{"TIME", "TIME", "time without time zone"},
		{"TIMETZ", "TIMETZ", "time with time zone"},
		{"TIME_WITH_TIME_ZONE", "TIME WITH TIME ZONE", "time with time zone"},
		{"DATE", "DATE", "date"},
	}

	for _, tt := range tests {
		t.Run(tt.name, func(t *testing.T) {
			tableName := "test_time_" + strings.ToLower(tt.name)

			// Create table
			_, err := db.ExecContext(ctx, "CREATE TABLE "+tableName+" (col "+tt.sqlType+")")
			if err != nil {
				t.Fatalf("Failed to create table: %v", err)
			}
			defer func() { _, _ = db.ExecContext(ctx, "DROP TABLE "+tableName) }()

			// Introspect
			columns, err := GetColumns(ctx, db, defaultSchema, tableName)
			if err != nil {
				t.Fatalf("GetColumns failed: %v", err)
			}

			if len(columns) != 1 {
				t.Fatalf("Expected 1 column, got %d", len(columns))
			}

			col := columns[0]
			if col.Type != tt.expectedType {
				t.Errorf("Expected type %q, got %q", tt.expectedType, col.Type)
			}
		})
	}
}

func TestIntrospector_NumericTypes(t *testing.T) {
	db, _ := getTestDb(t)
	defer func() { _ = db.Close() }()
	ctx := context.Background()

	tests := []struct {
		name         string
		sqlType      string
		expectedType string
	}{
		{"NUMERIC", "NUMERIC", "numeric"},
		{"NUMERIC_10_2", "NUMERIC(10,2)", "numeric"},
		{"DECIMAL", "DECIMAL", "numeric"},
		{"DECIMAL_8_4", "DECIMAL(8,4)", "numeric"},
	}

	for _, tt := range tests {
		t.Run(tt.name, func(t *testing.T) {
			tableName := "test_numeric_" + strings.ToLower(tt.name)

			// Create table
			_, err := db.ExecContext(ctx, "CREATE TABLE "+tableName+" (col "+tt.sqlType+")")
			if err != nil {
				t.Fatalf("Failed to create table: %v", err)
			}
			defer func() { _, _ = db.ExecContext(ctx, "DROP TABLE "+tableName) }()

			// Introspect
			columns, err := GetColumns(ctx, db, defaultSchema, tableName)
			if err != nil {
				t.Fatalf("GetColumns failed: %v", err)
			}

			if len(columns) != 1 {
				t.Fatalf("Expected 1 column, got %d", len(columns))
			}

			col := columns[0]
			if col.Type != tt.expectedType {
				t.Errorf("Expected type %q, got %q", tt.expectedType, col.Type)
			}
		})
	}
}

func TestIntrospector_BooleanType(t *testing.T) {
	db, _ := getTestDb(t)
	defer func() { _ = db.Close() }()
	ctx := context.Background()

	tests := []struct {
		name         string
		sqlType      string
		expectedType string
	}{
		{"BOOLEAN", "BOOLEAN", "boolean"},
		{"BOOL", "BOOL", "boolean"},
	}

	for _, tt := range tests {
		t.Run(tt.name, func(t *testing.T) {
			tableName := "test_bool_" + strings.ToLower(tt.name)

			// Create table
			_, err := db.ExecContext(ctx, "CREATE TABLE "+tableName+" (col "+tt.sqlType+")")
			if err != nil {
				t.Fatalf("Failed to create table: %v", err)
			}
			defer func() { _, _ = db.ExecContext(ctx, "DROP TABLE "+tableName) }()

			// Introspect
			columns, err := GetColumns(ctx, db, defaultSchema, tableName)
			if err != nil {
				t.Fatalf("GetColumns failed: %v", err)
			}

			if len(columns) != 1 {
				t.Fatalf("Expected 1 column, got %d", len(columns))
			}

			col := columns[0]
			if col.Type != tt.expectedType {
				t.Errorf("Expected type %q, got %q", tt.expectedType, col.Type)
			}
		})
	}
}

func TestIntrospector_SpecialTypes(t *testing.T) {
	db, _ := getTestDb(t)
	defer func() { _ = db.Close() }()
	ctx := context.Background()

	tests := []struct {
		name         string
		sqlType      string
		expectedType string
	}{
		{"UUID", "UUID", "uuid"},
		{"JSON", "JSON", "json"},
		{"JSONB", "JSONB", "jsonb"},
		{"BYTEA", "BYTEA", "bytea"},
	}

	for _, tt := range tests {
		t.Run(tt.name, func(t *testing.T) {
			tableName := "test_special_" + strings.ToLower(tt.name)

			// Create table
			_, err := db.ExecContext(ctx, "CREATE TABLE "+tableName+" (col "+tt.sqlType+")")
			if err != nil {
				t.Fatalf("Failed to create table: %v", err)
			}
			defer func() { _, _ = db.ExecContext(ctx, "DROP TABLE "+tableName) }()

			// Introspect
			columns, err := GetColumns(ctx, db, defaultSchema, tableName)
			if err != nil {
				t.Fatalf("GetColumns failed: %v", err)
			}

			if len(columns) != 1 {
				t.Fatalf("Expected 1 column, got %d", len(columns))
			}

			col := columns[0]
			if col.Type != tt.expectedType {
				t.Errorf("Expected type %q, got %q", tt.expectedType, col.Type)
			}
		})
	}
}

func TestIntrospector_ArrayTypes(t *testing.T) {
	db, _ := getTestDb(t)
	defer func() { _ = db.Close() }()
	ctx := context.Background()

	tests := []struct {
		name         string
		sqlType      string
		expectedType string
	}{
		{"INTEGER_ARRAY", "INTEGER[]", "ARRAY"},
		{"TEXT_ARRAY", "TEXT[]", "ARRAY"},
		{"VARCHAR_ARRAY", "VARCHAR(50)[]", "ARRAY"},
	}

	for _, tt := range tests {
		t.Run(tt.name, func(t *testing.T) {
			tableName := "test_array_" + strings.ToLower(tt.name)

			// Create table
			_, err := db.ExecContext(ctx, "CREATE TABLE "+tableName+" (col "+tt.sqlType+")")
			if err != nil {
				t.Fatalf("Failed to create table: %v", err)
			}
			defer func() { _, _ = db.ExecContext(ctx, "DROP TABLE "+tableName) }()

			// Introspect
			columns, err := GetColumns(ctx, db, defaultSchema, tableName)
			if err != nil {
				t.Fatalf("GetColumns failed: %v", err)
			}

			if len(columns) != 1 {
				t.Fatalf("Expected 1 column, got %d", len(columns))
			}

			col := columns[0]
			if col.Type != tt.expectedType {
				t.Errorf("Expected type %q, got %q", tt.expectedType, col.Type)
			}
		})
	}
}

func TestIntrospector_ConstraintsAndDefaults(t *testing.T) {
	db, _ := getTestDb(t)
	defer func() { _ = db.Close() }()
	ctx := context.Background()

	tableName := "test_constraints"

	// Create table with various constraints
	_, err := db.ExecContext(ctx, `
		CREATE TABLE `+tableName+` (
			id INTEGER PRIMARY KEY,
			email TEXT NOT NULL,
			age INTEGER DEFAULT 0,
			status TEXT DEFAULT 'active',
			created_at TIMESTAMP DEFAULT CURRENT_TIMESTAMP,
			is_active BOOLEAN DEFAULT true
		)
	`)
	if err != nil {
		t.Fatalf("Failed to create table: %v", err)
	}
	defer func() { _, _ = db.ExecContext(ctx, "DROP TABLE "+tableName) }()

	// Introspect
	columns, err := GetColumns(ctx, db, defaultSchema, tableName)
	if err != nil {
		t.Fatalf("GetColumns failed: %v", err)
	}

	if len(columns) != 6 {
		t.Fatalf("Expected 6 columns, got %d", len(columns))
	}

	// Check id column
	id := findColumn(columns, "id")
	if id == nil {
		t.Fatal("Expected to find 'id' column")
	}
	if !id.IsPrimaryKey {
		t.Error("Expected id to be PRIMARY KEY")
	}
	if id.Nullable {
		t.Error("Expected id to be NOT NULL (implied by PRIMARY KEY)")
	}

	// Check email column
	email := findColumn(columns, "email")
	if email == nil {
		t.Fatal("Expected to find 'email' column")
	}
	if email.Nullable {
		t.Error("Expected email to be NOT NULL")
	}

	// Check age column with integer default
	age := findColumn(columns, "age")
	if age == nil {
		t.Fatal("Expected to find 'age' column")
	}
	if age.Default == nil {
		t.Error("Expected age to have default value")
	}

	// Check status column with string default
	status := findColumn(columns, "status")
	if status == nil {
		t.Fatal("Expected to find 'status' column")
	}
	if status.Default == nil {
		t.Error("Expected status to have default value")
	}

	// Check created_at column with function default
	createdAt := findColumn(columns, "created_at")
	if createdAt == nil {
		t.Fatal("Expected to find 'created_at' column")
	}
	if createdAt.Default == nil {
		t.Error("Expected created_at to have default value")
	}

	// Check is_active column with boolean default
	isActive := findColumn(columns, "is_active")
	if isActive == nil {
		t.Fatal("Expected to find 'is_active' column")
	}
	if isActive.Default == nil {
		t.Error("Expected is_active to have default value")
	}
}

func TestIntrospector_ComplexRealWorldTable(t *testing.T) {
	db, _ := getTestDb(t)
	defer func() { _ = db.Close() }()
	ctx := context.Background()

	tableName := "test_complex_users"

	// Create a complex real-world table
	_, err := db.ExecContext(ctx, `
		CREATE TABLE `+tableName+` (
			id SERIAL PRIMARY KEY,
			username VARCHAR(50) NOT NULL,
			email VARCHAR(255) NOT NULL,
			password_hash TEXT NOT NULL,
			full_name TEXT,
			age INTEGER DEFAULT 0,
			balance NUMERIC(10,2) DEFAULT 0.00,
			is_active BOOLEAN NOT NULL DEFAULT TRUE,
			tags TEXT[],
			metadata JSONB,
			created_at TIMESTAMP NOT NULL DEFAULT CURRENT_TIMESTAMP,
			updated_at TIMESTAMP
		)
	`)
	if err != nil {
		t.Fatalf("Failed to create table: %v", err)
	}
	defer func() { _, _ = db.ExecContext(ctx, "DROP TABLE "+tableName) }()

	// Introspect
	columns, err := GetColumns(ctx, db, defaultSchema, tableName)
	if err != nil {
		t.Fatalf("GetColumns failed: %v", err)
	}

	if len(columns) != 12 {
		t.Fatalf("Expected 12 columns, got %d", len(columns))
	}

	// Verify id column (SERIAL PRIMARY KEY)
	id := findColumn(columns, "id")
	if id == nil {
		t.Fatal("Expected to find 'id' column")
	}
	if id.Type != "integer" {
		t.Errorf("Expected id type 'integer', got %q", id.Type)
	}
	if !id.IsPrimaryKey {
		t.Error("Expected id to be PRIMARY KEY")
	}
	if id.Nullable {
		t.Error("Expected id to be NOT NULL")
	}

	// Verify username column (VARCHAR(50) NOT NULL)
	username := findColumn(columns, "username")
	if username == nil {
		t.Fatal("Expected to find 'username' column")
	}
	if username.Type != "character varying" {
		t.Errorf("Expected username type 'character varying', got %q", username.Type)
	}
	if username.Nullable {
		t.Error("Expected username to be NOT NULL")
	}

	// Verify tags column (TEXT[])
	tags := findColumn(columns, "tags")
	if tags == nil {
		t.Fatal("Expected to find 'tags' column")
	}
	if tags.Type != "ARRAY" {
		t.Errorf("Expected tags type 'ARRAY', got %q", tags.Type)
	}

	// Verify metadata column (JSONB)
	metadata := findColumn(columns, "metadata")
	if metadata == nil {
		t.Fatal("Expected to find 'metadata' column")
	}
	if metadata.Type != "jsonb" {
		t.Errorf("Expected metadata type 'jsonb', got %q", metadata.Type)
	}

	// Verify created_at column (TIMESTAMP NOT NULL DEFAULT CURRENT_TIMESTAMP)
	createdAt := findColumn(columns, "created_at")
	if createdAt == nil {
		t.Fatal("Expected to find 'created_at' column")
	}
	if createdAt.Nullable {
		t.Error("Expected created_at to be NOT NULL")
	}
	if createdAt.Default == nil {
		t.Error("Expected created_at to have default value")
	}
}

<<<<<<< HEAD
func TestGetRLSEnabled(t *testing.T) {
	db, _ := getTestDb(t)
	defer func() { _ = db.Close() }()
	ctx := context.Background()

	// Create a test table without RLS
	_, err := db.ExecContext(ctx, `
		CREATE TABLE test_rls_disabled (
			id integer PRIMARY KEY
		)
	`)
	if err != nil {
		t.Fatalf("Failed to create test table: %v", err)
	}
	defer func() { _, _ = db.ExecContext(ctx, "DROP TABLE test_rls_disabled") }()

	// Test that RLS is disabled by default
	rlsEnabled, err := GetRLSEnabled(ctx, db, defaultSchema, "test_rls_disabled")
	if err != nil {
		t.Fatalf("GetRLSEnabled failed: %v", err)
	}
	if rlsEnabled {
		t.Error("Expected RLS to be disabled by default, but it was enabled")
	}

	// Enable RLS on the table
	_, err = db.ExecContext(ctx, "ALTER TABLE test_rls_disabled ENABLE ROW LEVEL SECURITY")
	if err != nil {
		t.Fatalf("Failed to enable RLS: %v", err)
	}

	// Test that RLS is now enabled
	rlsEnabled, err = GetRLSEnabled(ctx, db, defaultSchema, "test_rls_disabled")
	if err != nil {
		t.Fatalf("GetRLSEnabled failed: %v", err)
	}
	if !rlsEnabled {
		t.Error("Expected RLS to be enabled, but it was disabled")
	}

	// Disable RLS on the table
	_, err = db.ExecContext(ctx, "ALTER TABLE test_rls_disabled DISABLE ROW LEVEL SECURITY")
	if err != nil {
		t.Fatalf("Failed to disable RLS: %v", err)
	}

	// Test that RLS is now disabled again
	rlsEnabled, err = GetRLSEnabled(ctx, db, defaultSchema, "test_rls_disabled")
	if err != nil {
		t.Fatalf("GetRLSEnabled failed: %v", err)
	}
	if rlsEnabled {
		t.Error("Expected RLS to be disabled, but it was enabled")
	}
}

func TestGetRLSEnabledIntegrationWithGetTables(t *testing.T) {
	db, _ := getTestDb(t)
	defer func() { _ = db.Close() }()
	ctx := context.Background()

	// Create two test tables
	_, err := db.ExecContext(ctx, `
		CREATE TABLE test_rls_table1 (id integer PRIMARY KEY);
		CREATE TABLE test_rls_table2 (id integer PRIMARY KEY);
	`)
	if err != nil {
		t.Fatalf("Failed to create test tables: %v", err)
	}
	defer func() {
		_, _ = db.ExecContext(ctx, "DROP TABLE test_rls_table1")
		_, _ = db.ExecContext(ctx, "DROP TABLE test_rls_table2")
	}()

	// Enable RLS on table1 only
	_, err = db.ExecContext(ctx, "ALTER TABLE test_rls_table1 ENABLE ROW LEVEL SECURITY")
	if err != nil {
		t.Fatalf("Failed to enable RLS: %v", err)
	}

	// Get tables and verify RLS status
	tables, err := GetTables(ctx, db, defaultSchema)
	if err != nil {
		t.Fatalf("GetTables failed: %v", err)
	}

	// Find our test tables
	var table1, table2 *database.Table
	for i := range tables {
		if tables[i].Name == "test_rls_table1" {
			table1 = &tables[i]
		} else if tables[i].Name == "test_rls_table2" {
			table2 = &tables[i]
		}
	}

	if table1 == nil {
		t.Fatal("Expected to find test_rls_table1 in results")
	}
	if table2 == nil {
		t.Fatal("Expected to find test_rls_table2 in results")
	}

	// Verify RLS status
	if !table1.RLSEnabled {
		t.Error("Expected test_rls_table1 to have RLS enabled")
	}
	if table2.RLSEnabled {
		t.Error("Expected test_rls_table2 to have RLS disabled")
=======
func TestApplyMigration_Success(t *testing.T) {
	db, driver := getTestDb(t)
	defer func() { _ = db.Close() }()
	ctx := context.Background()

	tableName := "test_apply_migration_success"

	// Ensure table doesn't exist
	_, _ = db.ExecContext(ctx, "DROP TABLE IF EXISTS "+tableName)

	// Apply migration to create table
	migration := `CREATE TABLE ` + tableName + ` (
		id INTEGER PRIMARY KEY,
		name TEXT NOT NULL,
		age INTEGER DEFAULT 0
	)`

	err := driver.ApplyMigration(ctx, db, migration)
	if err != nil {
		t.Fatalf("ApplyMigration failed: %v", err)
	}
	defer func() { _, _ = db.ExecContext(ctx, "DROP TABLE "+tableName) }()

	// Verify table was created
	var exists bool
	err = db.QueryRowContext(ctx, `
		SELECT EXISTS (
			SELECT FROM information_schema.tables
			WHERE table_schema = $1
			AND table_name = $2
		)
	`, defaultSchema, tableName).Scan(&exists)

	if err != nil {
		t.Fatalf("Failed to check table existence: %v", err)
	}

	if !exists {
		t.Error("Expected table to exist after migration")
	}

	// Verify table structure
	columns, err := GetColumns(ctx, db, defaultSchema, tableName)
	if err != nil {
		t.Fatalf("GetColumns failed: %v", err)
	}

	if len(columns) != 3 {
		t.Errorf("Expected 3 columns, got %d", len(columns))
	}
}

func TestApplyMigration_Rollback(t *testing.T) {
	db, driver := getTestDb(t)
	defer func() { _ = db.Close() }()
	ctx := context.Background()

	tableName := "test_apply_migration_rollback"

	// Ensure table doesn't exist
	_, _ = db.ExecContext(ctx, "DROP TABLE IF EXISTS "+tableName)

	// Apply migration with intentional error (invalid SQL)
	migration := `CREATE TABLE ` + tableName + ` (
		id INTEGER PRIMARY KEY,
		name TEXT NOT NULL
	);
	INSERT INTO nonexistent_table VALUES (1);`

	err := driver.ApplyMigration(ctx, db, migration)
	if err == nil {
		t.Fatal("Expected ApplyMigration to fail with invalid SQL")
	}

	if !strings.Contains(err.Error(), "failed to execute migration") {
		t.Errorf("Expected error message to contain 'failed to execute migration', got: %v", err)
	}

	// Verify table was NOT created (transaction rolled back)
	var exists bool
	err = db.QueryRowContext(ctx, `
		SELECT EXISTS (
			SELECT FROM information_schema.tables
			WHERE table_schema = $1
			AND table_name = $2
		)
	`, defaultSchema, tableName).Scan(&exists)

	if err != nil {
		t.Fatalf("Failed to check table existence: %v", err)
	}

	if exists {
		t.Error("Expected table to NOT exist after failed migration (should have rolled back)")
		// Clean up
		_, _ = db.ExecContext(ctx, "DROP TABLE "+tableName)
	}
}

func TestApplyMigration_MultipleStatements(t *testing.T) {
	db, driver := getTestDb(t)
	defer func() { _ = db.Close() }()
	ctx := context.Background()

	table1 := "test_apply_migration_multi1"
	table2 := "test_apply_migration_multi2"

	// Ensure tables don't exist
	_, _ = db.ExecContext(ctx, "DROP TABLE IF EXISTS "+table1)
	_, _ = db.ExecContext(ctx, "DROP TABLE IF EXISTS "+table2)

	// Apply migration with multiple CREATE TABLE statements
	migration := `
		CREATE TABLE ` + table1 + ` (
			id INTEGER PRIMARY KEY,
			name TEXT NOT NULL
		);

		CREATE TABLE ` + table2 + ` (
			id INTEGER PRIMARY KEY,
			email TEXT NOT NULL
		);
	`

	err := driver.ApplyMigration(ctx, db, migration)
	if err != nil {
		t.Fatalf("ApplyMigration failed: %v", err)
	}
	defer func() {
		_, _ = db.ExecContext(ctx, "DROP TABLE "+table1)
		_, _ = db.ExecContext(ctx, "DROP TABLE "+table2)
	}()

	// Verify both tables were created
	for _, tableName := range []string{table1, table2} {
		var exists bool
		err = db.QueryRowContext(ctx, `
			SELECT EXISTS (
				SELECT FROM information_schema.tables
				WHERE table_schema = $1
				AND table_name = $2
			)
		`, defaultSchema, tableName).Scan(&exists)

		if err != nil {
			t.Fatalf("Failed to check table existence: %v", err)
		}

		if !exists {
			t.Errorf("Expected table %q to exist after migration", tableName)
		}
	}
}

func TestApplyMigration_AlterTable(t *testing.T) {
	db, driver := getTestDb(t)
	defer func() { _ = db.Close() }()
	ctx := context.Background()

	tableName := "test_apply_migration_alter"

	// Create initial table
	_, err := db.ExecContext(ctx, `
		CREATE TABLE `+tableName+` (
			id INTEGER PRIMARY KEY,
			name TEXT NOT NULL
		)
	`)
	if err != nil {
		t.Fatalf("Failed to create initial table: %v", err)
	}
	defer func() { _, _ = db.ExecContext(ctx, "DROP TABLE "+tableName) }()

	// Apply migration to alter table
	migration := `ALTER TABLE ` + tableName + ` ADD COLUMN email TEXT NOT NULL DEFAULT 'user@example.com'`

	err = driver.ApplyMigration(ctx, db, migration)
	if err != nil {
		t.Fatalf("ApplyMigration failed: %v", err)
	}

	// Verify column was added
	columns, err := GetColumns(ctx, db, defaultSchema, tableName)
	if err != nil {
		t.Fatalf("GetColumns failed: %v", err)
	}

	if len(columns) != 3 {
		t.Errorf("Expected 3 columns after ALTER, got %d", len(columns))
	}

	emailCol := findColumn(columns, "email")
	if emailCol == nil {
		t.Error("Expected to find 'email' column after ALTER")
	}
}

func TestApplyMigration_EmptyMigration(t *testing.T) {
	db, driver := getTestDb(t)
	defer func() { _ = db.Close() }()
	ctx := context.Background()

	// Apply empty migration (should succeed)
	err := driver.ApplyMigration(ctx, db, "")
	if err != nil {
		t.Errorf("Expected empty migration to succeed, got error: %v", err)
>>>>>>> 48d4dd24
	}
}<|MERGE_RESOLUTION|>--- conflicted
+++ resolved
@@ -788,7 +788,6 @@
 	}
 }
 
-<<<<<<< HEAD
 func TestGetRLSEnabled(t *testing.T) {
 	db, _ := getTestDb(t)
 	defer func() { _ = db.Close() }()
@@ -898,7 +897,9 @@
 	}
 	if table2.RLSEnabled {
 		t.Error("Expected test_rls_table2 to have RLS disabled")
-=======
+	}
+}
+
 func TestApplyMigration_Success(t *testing.T) {
 	db, driver := getTestDb(t)
 	defer func() { _ = db.Close() }()
@@ -1105,6 +1106,5 @@
 	err := driver.ApplyMigration(ctx, db, "")
 	if err != nil {
 		t.Errorf("Expected empty migration to succeed, got error: %v", err)
->>>>>>> 48d4dd24
 	}
 }