package postgres

import (
	"context"
	"database/sql"
	"fmt"
	"strings"
	"time"

	_ "github.com/lib/pq"
	"github.com/lockplane/lockplane/internal/database"
	"github.com/lockplane/lockplane/internal/schema"
)

// Driver implements database.Driver for PostgreSQL
type Driver struct {
	*Generator
}

// NewDriver creates a new PostgreSQL driver
func NewDriver() *Driver {
	return &Driver{
		Generator: NewGenerator(),
	}
}

// Name returns the database driver name
func (d *Driver) Name() string {
	return "postgres"
}

// Open a connection to the database, and run a ping to test it
func (d *Driver) OpenConnection(cfg database.ConnectionConfig) (*sql.DB, error) {
	// TODO enable ssl
	var finalUrl = cfg.PostgresUrl + "?sslmode=disable"
	db, err := sql.Open("postgres", finalUrl)
	if err != nil {
		return nil, fmt.Errorf("failed to open connection: %w", err)
	}

	ctx, cancel := context.WithTimeout(context.Background(), 5*time.Second)
	defer cancel()

	if err := db.PingContext(ctx); err != nil {
		_ = db.Close()
		return nil, fmt.Errorf("failed to ping database: %w", err)
	}

	return db, nil
}

// Read the entire database schema
func (d *Driver) IntrospectSchema(ctx context.Context, db *sql.DB, schemaName string) (*database.Schema, error) {
	tables, err := GetTables(ctx, db, schemaName)
	if err != nil {
		return nil, fmt.Errorf("failed to get tables in schema %s: %w", schemaName, err)
	}

	schema := &database.Schema{
		Tables:  tables,
		Dialect: database.DialectPostgres,
	}

	return schema, nil
}

// return all table names in a specific PostgreSQL schema
func GetTables(ctx context.Context, db *sql.DB, schemaName string) ([]database.Table, error) {
	rows, err := db.QueryContext(ctx, `
		SELECT table_name
		FROM information_schema.tables
		WHERE table_schema = $1
		AND table_type = 'BASE TABLE'
		ORDER BY table_name
	`, schemaName)
	if err != nil {
		return nil, fmt.Errorf("failed to query tables in schema %s: %w", schemaName, err)
	}
	defer func() { _ = rows.Close() }()

	var tableNames []string
	for rows.Next() {
		var tableName string
		if err := rows.Scan(&tableName); err != nil {
			return nil, fmt.Errorf("failed to scan table name: %w", err)
		}
		tableNames = append(tableNames, tableName)
	}

	// Introspect each schema
	tables := []database.Table{}
	for _, tableName := range tableNames {
		columns, err := GetColumns(ctx, db, schemaName, tableName)
		if err != nil {
			return nil, fmt.Errorf("failed to get columns for table %s.%s: %w", schemaName, tableName, err)
		}

		// indexes, err := i.GetIndexesInSchema(ctx, db, schemaName, tableName)
		// if err != nil {
		// 	return nil, fmt.Errorf("failed to get indexes for table %s.%s: %w", schemaName, tableName, err)
		// }
		// table.Indexes = indexes

		// foreignKeys, err := i.GetForeignKeysInSchema(ctx, db, schemaName, tableName)
		// if err != nil {
		// 	return nil, fmt.Errorf("failed to get foreign keys for table %s.%s: %w", schemaName, tableName, err)
		// }
		// table.ForeignKeys = foreignKeys

		// Get RLS status
		rlsEnabled, err := GetRLSEnabled(ctx, db, schemaName, tableName)
		if err != nil {
			return nil, fmt.Errorf("failed to get RLS status for table %s.%s: %w", schemaName, tableName, err)
		}

		// // Get RLS policies if RLS is enabled
		// if rlsEnabled {
		// 	policies, err := GetPolicies(ctx, db, schemaName, tableName)
		// 	if err != nil {
		// 		return nil, fmt.Errorf("failed to get policies for table %s.%s: %w", schemaName, tableName, err)
		// 	}
		// 	table.Policies = policies
		// }

		table := database.Table{
			Name:       tableName,
			Schema:     schemaName,
			Columns:    columns,
			RLSEnabled: rlsEnabled,
		}

		tables = append(tables, table)
	}

	return tables, nil
}

// returns all columns for a given PostgreSQL table in a specific schema
func GetColumns(ctx context.Context, db *sql.DB, schemaName string, tableName string) ([]database.Column, error) {
	query := `
		SELECT
			c.column_name,
			c.data_type,
			c.is_nullable,
			c.column_default,
			COALESCE(
				(SELECT true
				 FROM information_schema.table_constraints tc
				 JOIN information_schema.key_column_usage kcu
				   ON tc.constraint_name = kcu.constraint_name
				   AND tc.table_schema = kcu.table_schema
				 WHERE tc.table_name = c.table_name
				   AND tc.table_schema = c.table_schema
				   AND tc.constraint_type = 'PRIMARY KEY'
				   AND kcu.column_name = c.column_name),
				false
			) as is_primary_key
		FROM information_schema.columns c
		WHERE c.table_schema = $1
		  AND c.table_name = $2
		ORDER BY c.ordinal_position
	`

	rows, err := db.QueryContext(ctx, query, schemaName, tableName)
	if err != nil {
		return nil, err
	}
	defer func() { _ = rows.Close() }()

	var columns []database.Column
	for rows.Next() {
		var col database.Column
		var nullable string
		var defaultVal sql.NullString

		if err := rows.Scan(&col.Name, &col.Type, &nullable, &defaultVal, &col.IsPrimaryKey); err != nil {
			return nil, err
		}

		col.Type = strings.TrimSpace(col.Type)
		col.Nullable = nullable == "YES"

		if defaultVal.Valid {
			col.Default = &defaultVal.String
		}

		columns = append(columns, col)
	}

	return columns, nil
}

<<<<<<< HEAD
// GetRLSEnabled checks if Row Level Security is enabled for a table
func GetRLSEnabled(ctx context.Context, db *sql.DB, schemaName string, tableName string) (bool, error) {
	query := `
		SELECT relrowsecurity
		FROM pg_class c
		JOIN pg_namespace n ON n.oid = c.relnamespace
		WHERE n.nspname = $1
		  AND c.relname = $2
	`

	var rlsEnabled bool
	err := db.QueryRowContext(ctx, query, schemaName, tableName).Scan(&rlsEnabled)
	if err != nil {
		return false, fmt.Errorf("failed to query RLS status: %w", err)
	}

	return rlsEnabled, nil
=======
func (d *Driver) GenerateMigration(diff *schema.SchemaDiff) string {
	return d.Generator.GenerateMigration(diff)
}

func (d *Driver) ApplyMigration(ctx context.Context, db *sql.DB, migration string) error {
	// Execute plan in a transaction
	tx, err := db.BeginTx(ctx, nil)
	if err != nil {
		return fmt.Errorf("failed to begin transaction: %w", err)
	}

	_, err = tx.ExecContext(ctx, migration)
	if err != nil {
		// Rollback and preserve the original error
		if rbErr := tx.Rollback(); rbErr != nil {
			return fmt.Errorf("failed to execute migration: %w (rollback error: %v)", err, rbErr)
		}
		return fmt.Errorf("failed to execute migration: %w", err)
	}

	// Commit the transaction
	if err := tx.Commit(); err != nil {
		// Cannot rollback after commit attempt - transaction is already complete
		return fmt.Errorf("failed to commit transaction: %w", err)
	}

	return nil
>>>>>>> 48d4dd24
}<|MERGE_RESOLUTION|>--- conflicted
+++ resolved
@@ -190,7 +190,6 @@
 	return columns, nil
 }
 
-<<<<<<< HEAD
 // GetRLSEnabled checks if Row Level Security is enabled for a table
 func GetRLSEnabled(ctx context.Context, db *sql.DB, schemaName string, tableName string) (bool, error) {
 	query := `
@@ -208,7 +207,8 @@
 	}
 
 	return rlsEnabled, nil
-=======
+}
+
 func (d *Driver) GenerateMigration(diff *schema.SchemaDiff) string {
 	return d.Generator.GenerateMigration(diff)
 }
@@ -236,5 +236,4 @@
 	}
 
 	return nil
->>>>>>> 48d4dd24
 }