package main

import (
	"context"
	"database/sql"
	"encoding/json"
	"flag"
	"fmt"
	"log"
	"os"
	"runtime/debug"
	"strings"

	"github.com/fatih/color"
	_ "github.com/lib/pq"
	"github.com/lockplane/lockplane/database"
	"github.com/lockplane/lockplane/database/postgres"
	"github.com/lockplane/lockplane/database/sqlite"
	"github.com/lockplane/lockplane/internal/config"
	"github.com/lockplane/lockplane/internal/planner"
	"github.com/lockplane/lockplane/internal/schema"
	"github.com/lockplane/lockplane/internal/validation"
	_ "github.com/tursodatabase/libsql-client-go/libsql"
	_ "modernc.org/sqlite"
)

// Version information (set by goreleaser during build)
var (
	version = "dev"
	commit  = "none"
	date    = "unknown"
)

// getVersionInfo returns version information, preferring goreleaser values
// but falling back to VCS info from debug.BuildInfo (for go install builds)
func getVersionInfo() (v, c, d string) {
	v, c, d = version, commit, date

	// If goreleaser set the version, use those values
	if version != "dev" {
		return
	}

	// Otherwise, try to get VCS info from build metadata (go install / go build)
	info, ok := debug.ReadBuildInfo()
	if !ok {
		return
	}

	var revision string
	var modified bool
	var buildTime string

	for _, setting := range info.Settings {
		switch setting.Key {
		case "vcs.revision":
			revision = setting.Value
		case "vcs.modified":
			modified = setting.Value == "true"
		case "vcs.time":
			buildTime = setting.Value
		}
	}

	// Use short commit hash (first 7 chars like git)
	if len(revision) > 7 {
		revision = revision[:7]
	}

	if revision != "" {
		c = revision
		if modified {
			c += " (modified)"
		}
	}

	if buildTime != "" {
		d = buildTime
	}

	return
}

// Type aliases for backward compatibility
type Schema = database.Schema
type Table = database.Table
type Column = database.Column
type Index = database.Index
type ForeignKey = database.ForeignKey

func buildSchemaLoadOptions(input string, dialect database.Dialect) *schema.SchemaLoadOptions {
	if isConnectionString(input) || dialect == database.DialectUnknown {
		return nil
	}
	return &schema.SchemaLoadOptions{Dialect: dialect}
}

// detectDriver detects the database driver type from a connection string
func detectDriver(connString string) string {
	connString = strings.ToLower(connString)

	if strings.HasPrefix(connString, "postgres://") || strings.HasPrefix(connString, "postgresql://") {
		return "postgres"
	}

	if strings.HasPrefix(connString, "libsql://") {
		return "libsql"
	}

	if strings.HasPrefix(connString, "sqlite://") ||
		strings.HasPrefix(connString, "file:") ||
		strings.HasSuffix(connString, ".db") ||
		strings.HasSuffix(connString, ".sqlite") ||
		strings.HasSuffix(connString, ".sqlite3") ||
		connString == ":memory:" {
		return "sqlite"
	}

	// Default to postgres for backward compatibility
	return "postgres"
}

// newDriver creates a new database driver based on the driver name
func newDriver(driverName string) (database.Driver, error) {
	switch driverName {
	case "postgres", "postgresql":
		return postgres.NewDriver(), nil
	case "sqlite", "sqlite3":
		return sqlite.NewDriver(), nil
	case "libsql":
		// Turso/libSQL is SQLite-compatible, use SQLite driver for introspection and SQL generation
		return sqlite.NewDriver(), nil
	default:
		return nil, fmt.Errorf("unsupported database driver: %s", driverName)
	}
}

// getSQLDriverName returns the sql.Open driver name for a given database type
func getSQLDriverName(driverType string) string {
	switch driverType {
	case "postgres", "postgresql":
		return "postgres"
	case "sqlite", "sqlite3":
		return "sqlite"
	case "libsql":
		return "libsql"
	default:
		return driverType
	}
}

func main() {
	if len(os.Args) < 2 {
		printHelp()
		return
	}

	command := os.Args[1]

	switch command {
	case "version", "-v", "--version":
		v, c, d := getVersionInfo()
		fmt.Printf("lockplane %s\n", v)
		fmt.Printf("  commit: %s\n", c)
		fmt.Printf("  built:  %s\n", d)
		return
	case "help", "-h", "--help":
		printHelp()
		return
	case "introspect":
		runIntrospect(os.Args[2:])
	case "plan":
		runPlan(os.Args[2:])
	case "rollback":
		runRollback(os.Args[2:])
	case "apply":
		runApply(os.Args[2:])
	case "init":
		runInit(os.Args[2:])
	case "validate":
		runValidate(os.Args[2:])
	case "convert":
		runConvert(os.Args[2:])
	default:
		fmt.Fprintf(os.Stderr, "Error: unknown subcommand '%s'\n", command)

		// Suggest similar commands using Levenshtein distance
		validCommands := []string{
			"init", "introspect", "plan", "rollback",
			"apply", "validate", "convert", "version", "help",
		}

		// Use a max distance of 2 for suggestions
		if suggestion, _ := findClosestCommand(command, validCommands, 2); suggestion != "" {
			fmt.Fprintf(os.Stderr, "\nDid you mean '%s'?\n", suggestion)
		}

		fmt.Fprintf(os.Stderr, "\nRun 'lockplane help' to see available commands.\n")
		os.Exit(1)
	}
}

func runIntrospect(args []string) {
	// Load config file (if it exists)
	cfg, err := config.LoadConfig()
	if err != nil {
		log.Fatalf("Failed to load config file: %v", err)
	}

	fs := flag.NewFlagSet("introspect", flag.ExitOnError)
	dbURL := fs.String("db", "", "Database connection string (overrides environment selection)")
	format := fs.String("format", "json", "Output format: json or sql")
	sourceEnv := fs.String("source-environment", "", "Named environment to introspect (defaults to config default)")
	useShadow := fs.Bool("shadow", false, "Use the shadow database URL for the selected environment")
	verbose := fs.Bool("verbose", false, "Enable verbose logging")
	fs.BoolVar(verbose, "v", false, "Enable verbose logging (shorthand)")

	// Custom usage function
	fs.Usage = func() {
		fmt.Fprintf(os.Stderr, "Usage: lockplane introspect [options]\n\n")
		fmt.Fprintf(os.Stderr, "Introspect a database and output its schema.\n\n")
		fmt.Fprintf(os.Stderr, "Options:\n")
		fs.PrintDefaults()
		fmt.Fprintf(os.Stderr, "\nConfiguration Priority:\n")
		fmt.Fprintf(os.Stderr, "  1. --db flag (highest)\n")
		fmt.Fprintf(os.Stderr, "  2. --source-environment or default environment from lockplane.toml\n")
		fmt.Fprintf(os.Stderr, "  3. Built-in defaults (postgres on localhost)\n\n")
		fmt.Fprintf(os.Stderr, "Examples:\n")
		fmt.Fprintf(os.Stderr, "  # Introspect to JSON (default)\n")
		fmt.Fprintf(os.Stderr, "  lockplane introspect > schema.json\n\n")
		fmt.Fprintf(os.Stderr, "  # Introspect to SQL DDL\n")
		fmt.Fprintf(os.Stderr, "  lockplane introspect --format sql > lockplane/schema.lp.sql\n\n")
		fmt.Fprintf(os.Stderr, "  # Specify database connection directly\n")
		fmt.Fprintf(os.Stderr, "  lockplane introspect --db postgresql://localhost:5432/myapp?sslmode=disable > schema.json\n\n")
		fmt.Fprintf(os.Stderr, "  # Introspect Supabase local database to SQL\n")
		fmt.Fprintf(os.Stderr, "  lockplane introspect --db postgresql://postgres:postgres@127.0.0.1:54322/postgres?sslmode=disable --format sql > schema.lp.sql\n\n")
	}

	if err := fs.Parse(args); err != nil {
		log.Fatalf("Failed to parse flags: %v", err)
	}

	connStr := strings.TrimSpace(*dbURL)
	var resolvedEnv *config.ResolvedEnvironment
	if connStr == "" {
		// If no source-environment provided, try to use default environment
		envName := strings.TrimSpace(*sourceEnv)
		if envName == "" {
			envName = cfg.DefaultEnvironment
			if envName == "" {
				envName = "local"
			}
			if *verbose {
				fmt.Fprintf(os.Stderr, "ℹ️  Using default environment: %s\n", envName)
			}
		}

		resolvedEnv, err = config.ResolveEnvironment(cfg, envName)
		if err != nil {
			log.Fatalf("Failed to resolve source environment: %v", err)
		}
		connStr = resolvedEnv.DatabaseURL
		if *useShadow {
			connStr = resolvedEnv.ShadowDatabaseURL
			if connStr == "" {
				log.Fatalf("Environment %q does not define a shadow database URL", resolvedEnv.Name)
			}
		}
	}

	if connStr == "" {
		envName := "local"
		if resolvedEnv != nil {
			envName = resolvedEnv.Name
		} else if cfg != nil && cfg.DefaultEnvironment != "" {
			envName = cfg.DefaultEnvironment
		}
		log.Fatalf("No database connection configured. Provide --db or configure environment %q in lockplane.toml / .env.%s.", envName, envName)
	}

	if *verbose {
		fmt.Fprintf(os.Stderr, "🔍 Introspecting database: %s\n", connStr)
	}

	// Detect database driver from connection string
	driverType := detectDriver(connStr)
	driver, err := newDriver(driverType)
	if err != nil {
		log.Fatalf("Failed to create database driver: %v", err)
	}

	// Get the SQL driver name (use detected type, not driver.Name())
	sqlDriverName := getSQLDriverName(driverType)

	db, err := sql.Open(sqlDriverName, connStr)
	if err != nil {
		log.Fatalf("Failed to connect to database: %v", err)
	}
	defer func() { _ = db.Close() }()

	ctx := context.Background()
	if err := db.PingContext(ctx); err != nil {
		log.Fatalf("Failed to ping database: %v", err)
	}

	schema, err := driver.IntrospectSchema(ctx, db)
	if err != nil {
		log.Fatalf("Failed to introspect schema: %v", err)
	}

	// Output in requested format
	switch *format {
	case "json":
		jsonBytes, err := json.MarshalIndent(schema, "", "  ")
		if err != nil {
			log.Fatalf("Failed to marshal schema to JSON: %v", err)
		}
		fmt.Println(string(jsonBytes))

	case "sql":
		// Generate SQL DDL from schema
		// Use PostgreSQL driver for SQL generation (works for most databases)
		sqlDriver := postgres.NewDriver()
		var sqlBuilder strings.Builder

		for _, table := range schema.Tables {
			sql, _ := sqlDriver.CreateTable(table)
			sqlBuilder.WriteString(sql)
			sqlBuilder.WriteString(";\n\n")

			// Add indexes
			for _, idx := range table.Indexes {
				sql, _ := sqlDriver.AddIndex(table.Name, idx)
				sqlBuilder.WriteString(sql)
				sqlBuilder.WriteString(";\n")
			}

			if len(table.Indexes) > 0 {
				sqlBuilder.WriteString("\n")
			}

			// Add foreign keys
			for _, fk := range table.ForeignKeys {
				sql, _ := sqlDriver.AddForeignKey(table.Name, fk)
				if !strings.HasPrefix(sql, "--") { // Skip comment-only SQL
					sqlBuilder.WriteString(sql)
					sqlBuilder.WriteString(";\n")
				}
			}

			if len(table.ForeignKeys) > 0 {
				sqlBuilder.WriteString("\n")
			}
		}

		fmt.Print(sqlBuilder.String())

	default:
		log.Fatalf("Unsupported format: %s (use 'json' or 'sql')", *format)
	}
}

func runPlan(args []string) {
	cfg, err := config.LoadConfig()
	if err != nil {
		log.Fatalf("Failed to load config file: %v", err)
	}

	fs := flag.NewFlagSet("plan", flag.ExitOnError)
	fromSchema := fs.String("from", "", "Source schema path (file or directory)")
	toSchema := fs.String("to", "", "Target schema path (file or directory)")
	fromEnvironment := fs.String("from-environment", "", "Environment providing the source database connection")
	toEnvironment := fs.String("to-environment", "", "Environment providing the target database connection")
	validate := fs.Bool("validate", false, "Validate migration safety and reversibility")
	verbose := fs.Bool("verbose", false, "Enable verbose logging")
	fs.BoolVar(verbose, "v", false, "Enable verbose logging (shorthand)")
	if err := fs.Parse(args); err != nil {
		log.Fatalf("Failed to parse flags: %v", err)
	}

	fromInput := strings.TrimSpace(*fromSchema)
	toInput := strings.TrimSpace(*toSchema)

	if fromInput == "" {
		resolvedFrom, err := config.ResolveEnvironment(cfg, *fromEnvironment)
		if err != nil {
			log.Fatalf("Failed to resolve source environment: %v", err)
		}
		fromInput = resolvedFrom.DatabaseURL
		if fromInput == "" {
			fmt.Fprintf(os.Stderr, "Error: environment %q does not define a source database. Provide --from or configure .env.%s.\n", resolvedFrom.Name, resolvedFrom.Name)
			os.Exit(1)
		}
	}

	if toInput == "" {
		// Try to auto-detect schema directory first (like apply command does)
		if info, err := os.Stat("schema"); err == nil && info.IsDir() {
			toInput = "schema"
			if *verbose {
				fmt.Fprintf(os.Stderr, "ℹ️  Auto-detected schema directory: schema/\n")
			}
		} else {
			// Fall back to environment resolution
			resolvedTo, err := config.ResolveEnvironment(cfg, *toEnvironment)
			if err != nil {
				log.Fatalf("Failed to resolve target environment: %v", err)
			}
			toInput = resolvedTo.DatabaseURL
			if toInput == "" {
				fmt.Fprintf(os.Stderr, "Error: environment %q does not define a target database. Provide --to or configure .env.%s.\n", resolvedTo.Name, resolvedTo.Name)
				os.Exit(1)
			}
		}
	}

	if fromInput == "" || toInput == "" {
		log.Fatalf("Usage: lockplane plan --from <before.json|db> --to <after.json|db> [--validate]\n\n       lockplane plan --from-environment <name> --to <schema.json>\n       lockplane plan --from <schema.json> --to-environment <name>")
	}

	// Generate diff first
	var diff *schema.SchemaDiff
	var before *Schema
	var after *Schema

	var fromFallback, toFallback database.Dialect
	if isConnectionString(fromInput) {
		fromFallback = schema.DriverNameToDialect(detectDriver(fromInput))
		if !isConnectionString(toInput) {
			toFallback = fromFallback
		}
	}
	if isConnectionString(toInput) {
		toFallback = schema.DriverNameToDialect(detectDriver(toInput))
		if fromFallback == database.DialectUnknown {
			fromFallback = toFallback
		}
	}

	var loadErr error
	if *verbose {
		fmt.Fprintf(os.Stderr, "🔍 Loading 'from' schema: %s\n", fromInput)
	}
	before, loadErr = LoadSchemaOrIntrospectWithOptions(fromInput, buildSchemaLoadOptions(fromInput, fromFallback))
	if loadErr != nil {
		if *verbose {
			fmt.Fprintf(os.Stderr, "❌ Failed to load from schema\n")
			fmt.Fprintf(os.Stderr, "   Input: %s\n", fromInput)
			fmt.Fprintf(os.Stderr, "   isConnectionString: %v\n", isConnectionString(fromInput))
			fmt.Fprintf(os.Stderr, "   Error: %v\n", loadErr)
		}
		log.Fatalf("Failed to load from schema: %v", loadErr)
	}
	if *verbose {
		fmt.Fprintf(os.Stderr, "✓ Loaded 'from' schema (%d tables)\n", len(before.Tables))
	}

	if *verbose {
		fmt.Fprintf(os.Stderr, "🔍 Loading 'to' schema: %s\n", toInput)
	}
	after, loadErr = LoadSchemaOrIntrospectWithOptions(toInput, buildSchemaLoadOptions(toInput, toFallback))
	if loadErr != nil {
		if *verbose {
			fmt.Fprintf(os.Stderr, "❌ Failed to load to schema\n")
			fmt.Fprintf(os.Stderr, "   Input: %s\n", toInput)
			fmt.Fprintf(os.Stderr, "   isConnectionString: %v\n", isConnectionString(toInput))
			fmt.Fprintf(os.Stderr, "   Error: %v\n", loadErr)
		}
		log.Fatalf("Failed to load to schema: %v", loadErr)
	}
	if *verbose {
		fmt.Fprintf(os.Stderr, "✓ Loaded 'to' schema (%d tables)\n", len(after.Tables))
	}

	diff = schema.DiffSchemas(before, after)

	// Validate the diff if requested
	if *validate {
		validationResults := validation.ValidateSchemaDiffWithSchema(diff, after)

		if len(validationResults) > 0 {
			fmt.Fprintf(os.Stderr, "\n=== Migration Safety Report ===\n\n")

			for i, result := range validationResults {
				// Show safety classification with icon
				if result.Safety != nil {
					fmt.Fprintf(os.Stderr, "%s %s", result.Safety.Level.Icon(), result.Safety.Level.String())
					if result.Valid {
						fmt.Fprintf(os.Stderr, " (Operation %d)\n", i+1)
					} else {
						fmt.Fprintf(os.Stderr, " - BLOCKED (Operation %d)\n", i+1)
					}
				} else if result.Valid {
					fmt.Fprintf(os.Stderr, "✓ Operation %d: PASS\n", i+1)
				} else {
					fmt.Fprintf(os.Stderr, "✗ Operation %d: FAIL\n", i+1)
				}

				// Show safety details
				if result.Safety != nil {
					if result.Safety.BreakingChange {
						fmt.Fprintf(os.Stderr, "  ⚠️  Breaking change - will affect running applications\n")
					}
					if result.Safety.DataLoss {
						fmt.Fprintf(os.Stderr, "  💥 Permanent data loss\n")
					}
					if !result.Reversible && result.Safety.RollbackDescription != "" {
						fmt.Fprintf(os.Stderr, "  ↩️  Rollback: %s\n", result.Safety.RollbackDescription)
					} else if result.Reversible && result.Safety.RollbackDataLoss {
						fmt.Fprintf(os.Stderr, "  ↩️  Rollback: %s\n", result.Safety.RollbackDescription)
					}
				} else if !result.Reversible {
					fmt.Fprintf(os.Stderr, "  ⚠️  NOT REVERSIBLE\n")
				}

				for _, err := range result.Errors {
					fmt.Fprintf(os.Stderr, "  ❌ Error: %s\n", err)
				}

				for _, warning := range result.Warnings {
					fmt.Fprintf(os.Stderr, "  ⚠️  Warning: %s\n", warning)
				}

				// Show safer alternatives for dangerous operations
				if result.Safety != nil && len(result.Safety.SaferAlternatives) > 0 {
					fmt.Fprintf(os.Stderr, "\n  💡 Safer alternatives:\n")
					for _, alt := range result.Safety.SaferAlternatives {
						fmt.Fprintf(os.Stderr, "     • %s\n", alt)
					}
				}

				fmt.Fprintf(os.Stderr, "\n")
			}

			// Summary section
			fmt.Fprintf(os.Stderr, "=== Summary ===\n\n")

			// Count by safety level
			safeCnt, reviewCnt, lossyCnt, dangerousCnt, multiPhaseCnt := 0, 0, 0, 0, 0
			for _, r := range validationResults {
				if r.Safety != nil {
					switch r.Safety.Level {
					case validation.SafetyLevelSafe:
						safeCnt++
					case validation.SafetyLevelReview:
						reviewCnt++
					case validation.SafetyLevelLossy:
						lossyCnt++
					case validation.SafetyLevelDangerous:
						dangerousCnt++
					case validation.SafetyLevelMultiPhase:
						multiPhaseCnt++
					}
				}
			}

			if safeCnt > 0 {
				fmt.Fprintf(os.Stderr, "  ✅ %d safe operation(s)\n", safeCnt)
			}
			if reviewCnt > 0 {
				fmt.Fprintf(os.Stderr, "  ⚠️  %d operation(s) require review\n", reviewCnt)
			}
			if lossyCnt > 0 {
				fmt.Fprintf(os.Stderr, "  🔶 %d lossy operation(s)\n", lossyCnt)
			}
			if dangerousCnt > 0 {
				fmt.Fprintf(os.Stderr, "  ❌ %d dangerous operation(s)\n", dangerousCnt)
			}
			if multiPhaseCnt > 0 {
				fmt.Fprintf(os.Stderr, "  🔄 %d operation(s) require multi-phase migration\n", multiPhaseCnt)
			}

			fmt.Fprintf(os.Stderr, "\n")

			if !validation.AllValid(validationResults) {
				fmt.Fprintf(os.Stderr, "❌ Validation FAILED: Some operations are not safe\n\n")
				os.Exit(1)
			}

			// Warn about dangerous operations
			if validation.HasDangerousOperations(validationResults) {
				fmt.Fprintf(os.Stderr, "⚠️  WARNING: This migration contains dangerous operations.\n")
				fmt.Fprintf(os.Stderr, "   Review safer alternatives above before proceeding.\n\n")
			}

			if validation.AllReversible(validationResults) {
				fmt.Fprintf(os.Stderr, "✓ All operations are reversible\n\n")
			} else {
				fmt.Fprintf(os.Stderr, "⚠️  Warning: Some operations are NOT reversible\n")
				fmt.Fprintf(os.Stderr, "   Data loss may be permanent. Test on shadow DB first.\n\n")
			}
		}
	}

	// Detect database driver from target schema (the "to" state)
	// We generate SQL for the target database type
	// First check if the schema has a dialect set (from SQL file or JSON)
	var targetDriverType string
	if after.Dialect != "" && after.Dialect != database.DialectUnknown {
		// Use the dialect from the loaded schema
		targetDriverType = string(after.Dialect)
	} else {
		// Fall back to detecting from connection string/path
		targetDriverType = detectDriver(toInput)
	}
	targetDriver, err := newDriver(targetDriverType)
	if err != nil {
		log.Fatalf("Failed to create database driver: %v", err)
	}

	// Generate plan with source hash
	plan, err := planner.GeneratePlanWithHash(diff, before, targetDriver)
	if err != nil {
		log.Fatalf("Failed to generate plan: %v", err)
	}

	// Output plan as JSON
	jsonBytes, err := json.MarshalIndent(plan, "", "  ")
	if err != nil {
		log.Fatalf("Failed to marshal plan to JSON: %v", err)
	}

	fmt.Println(string(jsonBytes))
}

func runRollback(args []string) {
	cfg, err := config.LoadConfig()
	if err != nil {
		log.Fatalf("Failed to load config file: %v", err)
	}

	fs := flag.NewFlagSet("rollback", flag.ExitOnError)
	planPath := fs.String("plan", "", "Forward migration plan file")
	fromSchema := fs.String("from", "", "Source schema path (before state)")
	fromEnvironment := fs.String("from-environment", "", "Environment providing the before-state database connection")
	verbose := fs.Bool("verbose", false, "Enable verbose logging")
	fs.BoolVar(verbose, "v", false, "Enable verbose logging (shorthand)")

	// Custom usage function
	fs.Usage = func() {
		fmt.Fprintf(os.Stderr, "Usage: lockplane rollback --plan <forward.json> --from <before.json|db> [options]\n\n")
		fmt.Fprintf(os.Stderr, "Generate a rollback plan from a forward migration plan.\n\n")
		fmt.Fprintf(os.Stderr, "The rollback command generates a reversible migration plan that undoes\n")
		fmt.Fprintf(os.Stderr, "a forward migration. It outputs a plan JSON file (not SQL) that can be\n")
		fmt.Fprintf(os.Stderr, "reviewed, saved, and applied later using 'lockplane apply'.\n\n")
		fmt.Fprintf(os.Stderr, "Options:\n")
		fs.PrintDefaults()
		fmt.Fprintf(os.Stderr, "\nTypical Workflow:\n")
		fmt.Fprintf(os.Stderr, "  # 1. Generate forward migration plan\n")
		fmt.Fprintf(os.Stderr, "  lockplane plan --from current.json --to desired.json > forward.json\n\n")
		fmt.Fprintf(os.Stderr, "  # 2. Generate rollback plan (before applying forward migration)\n")
		fmt.Fprintf(os.Stderr, "  lockplane rollback --plan forward.json --from current.json > rollback.json\n\n")
		fmt.Fprintf(os.Stderr, "  # 3. Apply forward migration\n")
		fmt.Fprintf(os.Stderr, "  lockplane apply forward.json --target-environment production\n\n")
		fmt.Fprintf(os.Stderr, "  # 4. If something goes wrong, apply the rollback\n")
		fmt.Fprintf(os.Stderr, "  lockplane apply rollback.json --target-environment production\n\n")
		fmt.Fprintf(os.Stderr, "Examples:\n")
		fmt.Fprintf(os.Stderr, "  # Generate rollback from schema file\n")
		fmt.Fprintf(os.Stderr, "  lockplane rollback --plan migration.json --from schema.json > rollback.json\n\n")
		fmt.Fprintf(os.Stderr, "  # Generate rollback using database connection\n")
		fmt.Fprintf(os.Stderr, "  lockplane rollback --plan migration.json --from postgres://localhost/mydb > rollback.json\n\n")
		fmt.Fprintf(os.Stderr, "  # Generate rollback using named environment\n")
		fmt.Fprintf(os.Stderr, "  lockplane rollback --plan migration.json --from-environment local > rollback.json\n\n")
	}

	if err := fs.Parse(args); err != nil {
		log.Fatalf("Failed to parse flags: %v", err)
	}

	if *planPath == "" {
		fmt.Fprintf(os.Stderr, "Error: --plan flag is required\n\n")
		fs.Usage()
		os.Exit(1)
	}

	sourceInput := strings.TrimSpace(*fromSchema)
	if sourceInput == "" {
		// If no --from-environment provided, try to use default environment
		envName := strings.TrimSpace(*fromEnvironment)
		if envName == "" {
			envName = cfg.DefaultEnvironment
			if envName == "" {
				envName = "local"
			}
			if *verbose {
				fmt.Fprintf(os.Stderr, "ℹ️  Using default environment: %s\n", envName)
			}
		}

		resolved, err := config.ResolveEnvironment(cfg, envName)
		if err != nil {
			log.Fatalf("Failed to resolve source environment: %v", err)
		}
		sourceInput = resolved.DatabaseURL
		if sourceInput == "" {
			// Try to auto-detect schema directory
			if info, err := os.Stat("schema"); err == nil && info.IsDir() {
				sourceInput = "schema"
				if *verbose {
					fmt.Fprintf(os.Stderr, "ℹ️  Auto-detected schema directory: schema/\n")
				}
			} else {
				fmt.Fprintf(os.Stderr, "Error: environment %q does not define a database connection. Provide --from or configure .env.%s.\n\n", resolved.Name, resolved.Name)
				fs.Usage()
				os.Exit(1)
			}
		}
	}

	if sourceInput == "" {
		fmt.Fprintf(os.Stderr, "Error: --from or --from-environment is required\n\n")
		fs.Usage()
		os.Exit(1)
	}

	// Load the forward plan
	if *verbose {
		fmt.Fprintf(os.Stderr, "📖 Loading forward plan: %s\n", *planPath)
	}
	forwardPlan, err := planner.LoadJSONPlan(*planPath)
	if err != nil {
		log.Fatalf("Failed to load forward plan: %v", err)
	}

	// Load the before schema (supports files, directories, or database connection strings)
	if *verbose {
		fmt.Fprintf(os.Stderr, "🔍 Loading 'from' schema (before state): %s\n", sourceInput)
	}
	var rollbackFallback database.Dialect
	if isConnectionString(sourceInput) {
		rollbackFallback = schema.DriverNameToDialect(detectDriver(sourceInput))
	}

	beforeSchema, err := LoadSchemaOrIntrospectWithOptions(sourceInput, buildSchemaLoadOptions(sourceInput, rollbackFallback))
	if err != nil {
		if *verbose {
			fmt.Fprintf(os.Stderr, "❌ Failed to load before schema\n")
			fmt.Fprintf(os.Stderr, "   Input: %s\n", sourceInput)
			fmt.Fprintf(os.Stderr, "   isConnectionString: %v\n", isConnectionString(sourceInput))
			fmt.Fprintf(os.Stderr, "   Error: %v\n", err)
		}
		log.Fatalf("Failed to load before schema: %v", err)
	}
	if *verbose {
		fmt.Fprintf(os.Stderr, "✓ Loaded before schema (%d tables)\n", len(beforeSchema.Tables))
	}

	// Detect database driver from source (the "before" state we're rolling back to)
	sourceDriverType := detectDriver(sourceInput)
	sourceDriver, err := newDriver(sourceDriverType)
	if err != nil {
		log.Fatalf("Failed to create database driver: %v", err)
	}

	// Generate rollback plan
	rollbackPlan, err := planner.GenerateRollback(forwardPlan, beforeSchema, sourceDriver)
	if err != nil {
		log.Fatalf("Failed to generate rollback: %v", err)
	}

	// Output rollback plan as JSON
	jsonBytes, err := json.MarshalIndent(rollbackPlan, "", "  ")
	if err != nil {
		log.Fatalf("Failed to marshal rollback to JSON: %v", err)
	}

	fmt.Println(string(jsonBytes))
}

func runApply(args []string) {
	// Load config file (if it exists)
	cfg, err := config.LoadConfig()
	if err != nil {
		log.Fatalf("Failed to load config file: %v", err)
	}

	fs := flag.NewFlagSet("apply", flag.ExitOnError)
	target := fs.String("target", "", "Target database URL to apply migration to (overrides environment settings)")
	targetEnvironment := fs.String("target-environment", "", "Named environment providing the target database connection (defaults to lockplane.toml)")
	schemaFlag := fs.String("schema", "", "Desired schema file/directory (required for plan generation)")
	autoApprove := fs.Bool("auto-approve", false, "Skip interactive approval of migration plan")
	skipShadow := fs.Bool("skip-shadow", false, "Skip shadow DB validation (not recommended)")
	shadowDBURL := fs.String("shadow-db", "", "Shadow database connection string (overrides environment settings)")
	shadowEnvironment := fs.String("shadow-environment", "", "Named environment providing the shadow database connection (defaults to target environment)")
	verbose := fs.Bool("verbose", false, "Enable verbose logging")
	fs.BoolVar(verbose, "v", false, "Enable verbose logging (shorthand)")

	if err := fs.Parse(args); err != nil {
		log.Fatalf("Failed to parse flags: %v", err)
	}

	// Get positional arguments (for plan file)
	positionalArgs := fs.Args()

	if value := strings.TrimSpace(*target); value != "" && strings.HasPrefix(value, "--") {
		fmt.Fprintf(os.Stderr, "Error: --target flag is missing its value. Provide a database URL or remove the flag to use --target-environment.\n\n")
		os.Exit(1)
	}

	if value := strings.TrimSpace(*schemaFlag); value != "" && strings.HasPrefix(value, "--") {
		fmt.Fprintf(os.Stderr, "Error: --schema flag has invalid value %q\n\n", value)
		fmt.Fprintf(os.Stderr, "Check that the preceding flag has its argument.\n\n")
		os.Exit(1)
	}

	resolvedTarget, err := config.ResolveEnvironment(cfg, *targetEnvironment)
	if err != nil {
		log.Fatalf("Failed to resolve target environment: %v", err)
	}

	targetConnStr := strings.TrimSpace(*target)
	if targetConnStr == "" {
		targetConnStr = resolvedTarget.DatabaseURL
	}
	if targetConnStr == "" {
		fmt.Fprintf(os.Stderr, "Error: no target database configured.\n\n")
		fmt.Fprintf(os.Stderr, "Provide --target or configure environment %q via lockplane.toml/.env.%s.\n", resolvedTarget.Name, resolvedTarget.Name)
		os.Exit(1)
	}

	var plan *planner.Plan
	var planFile string

	// Check if first positional arg is a plan file
	if len(positionalArgs) > 0 {
		planFile = positionalArgs[0]

		// Check if user accidentally passed a schema file instead of a plan file
		if strings.HasSuffix(planFile, ".sql") || strings.HasSuffix(planFile, ".lp.sql") {
			fmt.Fprintf(os.Stderr, "Error: '%s' appears to be a schema file, not a migration plan.\n\n", planFile)
			fmt.Fprintf(os.Stderr, "Did you mean to use --schema?\n\n")
			fmt.Fprintf(os.Stderr, "  lockplane apply --target-environment %s --schema %s\n\n", resolvedTarget.Name, planFile)
			fmt.Fprintf(os.Stderr, "Or to generate and save a plan first:\n\n")
			fmt.Fprintf(os.Stderr, "  lockplane plan --from-environment %s --to %s --output plan.json\n", resolvedTarget.Name, planFile)
			fmt.Fprintf(os.Stderr, "  lockplane apply plan.json --target-environment %s\n\n", resolvedTarget.Name)
			os.Exit(1)
		}

		// Warn if --schema was also provided (might be confusing)
		if *schemaFlag != "" {
			fmt.Fprintf(os.Stderr, "Warning: Ignoring --schema flag when applying a pre-generated plan file\n")
			fmt.Fprintf(os.Stderr, "         The plan file (%s) already contains the migration steps\n\n", planFile)
		}

		// Load plan from file
		loadedPlan, err := planner.LoadJSONPlan(planFile)
		if err != nil {
			log.Fatalf("Failed to load migration plan: %v", err)
		}
		plan = loadedPlan

		_, _ = color.New(color.FgCyan).Fprintf(os.Stderr, "📋 Loaded migration plan with %d steps from %s\n", len(plan.Steps), planFile)
	} else {
		// Generate plan mode - require --schema
		schemaPath := strings.TrimSpace(*schemaFlag)
		if schemaPath == "" {
			schemaPath = config.GetSchemaPath("", cfg, resolvedTarget, "")
		}
		// Auto-detect schema directory if not configured
		if schemaPath == "" {
			if info, err := os.Stat("schema"); err == nil && info.IsDir() {
				schemaPath = "schema"
				fmt.Fprintf(os.Stderr, "ℹ️  Auto-detected schema directory: schema/\n")
			}
		}
		if schemaPath == "" {
			fmt.Fprintf(os.Stderr, "Error: --schema required when generating a plan.\n\n")
			fmt.Fprintf(os.Stderr, "Set schema_path in lockplane.toml or provide the flag explicitly.\n\n")
			printApplyUsage()
			os.Exit(1)
		}

		// Introspect target database (this is the "from" state)
		_, _ = color.New(color.FgCyan).Fprintf(os.Stderr, "🔍 Introspecting target database (%s)...\n", resolvedTarget.Name)
		before, err := LoadSchemaOrIntrospect(targetConnStr)
		if err != nil {
			log.Fatalf("Failed to introspect target database: %v", err)
		}

		planDriverType := detectDriver(targetConnStr)
		planDialect := schema.DriverNameToDialect(planDriverType)

		// Load desired schema (this is the "to" state)
		_, _ = color.New(color.FgCyan).Fprintf(os.Stderr, "📖 Loading desired schema from %s...\n", schemaPath)
		after, err := LoadSchemaOrIntrospectWithOptions(schemaPath, buildSchemaLoadOptions(schemaPath, planDialect))
		if err != nil {
			log.Fatalf("Failed to load schema: %v", err)
		}

		// Generate diff
		diff := schema.DiffSchemas(before, after)

		// Check if there are any changes
		if diff.IsEmpty() {
			_, _ = color.New(color.FgGreen).Fprintf(os.Stderr, "\n✓ No changes detected - database already matches desired schema\n")
			os.Exit(0)
		}

		// Detect database driver from target connection string
		planDriver, err := newDriver(planDriverType)
		if err != nil {
			log.Fatalf("Failed to create database driver: %v", err)
		}

		// Generate plan with source hash
		generatedPlan, err := planner.GeneratePlanWithHash(diff, before, planDriver)
		if err != nil {
			log.Fatalf("Failed to generate plan: %v", err)
		}
		plan = generatedPlan

		// Print plan details with colors
		cyan := color.New(color.FgCyan, color.Bold)
		green := color.New(color.FgGreen)
		yellow := color.New(color.FgYellow)
		gray := color.New(color.FgHiBlack)

		_, _ = cyan.Fprintf(os.Stderr, "\n📋 Migration plan (%d steps):\n\n", len(plan.Steps))
		for i, step := range plan.Steps {
			// Color the step number and description
			_, _ = green.Fprintf(os.Stderr, "  %d. ", i+1)
			fmt.Fprintf(os.Stderr, "%s\n", step.Description)
			if len(step.SQL) > 0 {
				// Show SQL statements
				if len(step.SQL) == 1 {
					// Single statement - show inline
					sql := step.SQL[0]
					if len(sql) > 100 {
						sql = sql[:100] + "..."
					}
					_, _ = gray.Fprintf(os.Stderr, "     SQL: ")
					_, _ = yellow.Fprintf(os.Stderr, "%s\n", sql)
				} else {
					// Multiple statements - show count
					_, _ = gray.Fprintf(os.Stderr, "     SQL: ")
					_, _ = yellow.Fprintf(os.Stderr, "%d statements\n", len(step.SQL))
				}
			}
		}
		fmt.Fprintf(os.Stderr, "\n")

		// Ask for confirmation unless --auto-approve
		if !*autoApprove {
			bold := color.New(color.Bold)
			red := color.New(color.FgRed)

			_, _ = bold.Fprintf(os.Stderr, "Do you want to perform these actions?\n")
			fmt.Fprintf(os.Stderr, "  Lockplane will perform the actions described above.\n")
			_, _ = color.New(color.FgYellow).Fprintf(os.Stderr, "  Only 'yes' will be accepted to approve.\n\n")
			fmt.Fprintf(os.Stderr, "  Enter a value: ")

			var response string
			_, err := fmt.Scanln(&response)
			if err != nil {
				_, _ = red.Fprintf(os.Stderr, "\nApply cancelled.\n")
				os.Exit(0)
			}

			if response != "yes" {
				_, _ = red.Fprintf(os.Stderr, "\nApply cancelled.\n")
				os.Exit(0)
			}
			fmt.Fprintf(os.Stderr, "\n")
		}
	}

	// Connect to main database
	// Detect database driver from connection string
	mainDriverType := detectDriver(targetConnStr)
	mainDriver, err := newDriver(mainDriverType)
	if err != nil {
		log.Fatalf("Failed to create database driver: %v", err)
	}

	mainDriverName := getSQLDriverName(mainDriverType)
	mainDB, err := sql.Open(mainDriverName, targetConnStr)
	if err != nil {
		log.Fatalf("Failed to connect to target database: %v", err)
	}
	defer func() { _ = mainDB.Close() }()

	ctx := context.Background()
	if err := mainDB.PingContext(ctx); err != nil {
		log.Fatalf("Failed to ping target database: %v", err)
	}

	// Connect to shadow database if not skipped
	var shadowDB *sql.DB
	if !*skipShadow {
		shadowConnStr := strings.TrimSpace(*shadowDBURL)
		var shadowSchema string

		if shadowConnStr == "" {
			shadowEnvName := strings.TrimSpace(*shadowEnvironment)
			if shadowEnvName == "" {
				shadowEnvName = resolvedTarget.Name
			}
			resolvedShadow, err := config.ResolveEnvironment(cfg, shadowEnvName)
			if err != nil {
				log.Fatalf("Failed to resolve shadow environment: %v", err)
			}
			shadowConnStr = resolvedShadow.ShadowDatabaseURL
			shadowSchema = resolvedShadow.ShadowSchema

			// For SQLite/libSQL, default to :memory: if no shadow DB configured
			if shadowConnStr == "" && (mainDriverType == "sqlite" || mainDriverType == "sqlite3" || mainDriverType == "libsql") {
				shadowConnStr = ":memory:"
				color.New(color.FgCyan).Fprintf(os.Stderr, "ℹ️  Using in-memory shadow database (fast, zero config)\n")
			} else if shadowConnStr == "" {
				fmt.Fprintf(os.Stderr, "Error: no shadow database configured for environment %q.\n", resolvedShadow.Name)
				fmt.Fprintf(os.Stderr, "Options:\n")
				fmt.Fprintf(os.Stderr, "  - Add SHADOW_DATABASE_URL to .env.%s\n", resolvedShadow.Name)
				fmt.Fprintf(os.Stderr, "  - Add SHADOW_SCHEMA=lockplane_shadow (PostgreSQL only)\n")
				fmt.Fprintf(os.Stderr, "  - Provide --shadow-db flag\n")
				os.Exit(1)
			}
		}

		// Detect shadow database driver type
		shadowDriverType := detectDriver(shadowConnStr)

		// For SQLite shadow DB (not :memory:), check if the database file exists and create it if needed
		if (shadowDriverType == "sqlite" || shadowDriverType == "sqlite3") && shadowConnStr != ":memory:" {
			if err := ensureSQLiteDatabase(shadowConnStr, "shadow", false); err != nil {
				log.Fatalf("Failed to ensure shadow database: %v", err)
			}
		}

		shadowDriverName := getSQLDriverName(shadowDriverType)
		shadowDB, err = sql.Open(shadowDriverName, shadowConnStr)
		if err != nil {
			log.Fatalf("Failed to connect to shadow database: %v", err)
		}
		defer func() { _ = shadowDB.Close() }()

		if err := shadowDB.PingContext(ctx); err != nil {
			log.Fatalf("Failed to ping shadow database: %v", err)
		}

<<<<<<< HEAD
		_, _ = color.New(color.FgCyan).Fprintf(os.Stderr, "🔍 Testing migration on shadow database...\n")
=======
		// If shadow schema is configured and driver supports it, set up the schema
		if shadowSchema != "" && mainDriver.SupportsSchemas() {
			// Create shadow schema if it doesn't exist
			if err := mainDriver.CreateSchema(ctx, shadowDB, shadowSchema); err != nil {
				log.Fatalf("Failed to create shadow schema: %v", err)
			}

			// Set search path to shadow schema
			if err := mainDriver.SetSchema(ctx, shadowDB, shadowSchema); err != nil {
				log.Fatalf("Failed to set shadow schema: %v", err)
			}

			// Show clear message about what we're doing
			if shadowConnStr == targetConnStr {
				color.New(color.FgCyan).Fprintf(os.Stderr, "🔍 Testing migration on shadow schema %q (same database)...\n", shadowSchema)
			} else {
				color.New(color.FgCyan).Fprintf(os.Stderr, "🔍 Testing migration on shadow schema %q in separate database...\n", shadowSchema)
			}
		} else if shadowConnStr == ":memory:" {
			color.New(color.FgCyan).Fprintf(os.Stderr, "🔍 Testing migration on in-memory shadow database...\n")
		} else {
			color.New(color.FgCyan).Fprintf(os.Stderr, "🔍 Testing migration on shadow database...\n")
		}
>>>>>>> b30249d2
	} else {
		_, _ = color.New(color.FgYellow).Fprintf(os.Stderr, "⚠️  Skipping shadow DB validation (--skip-shadow)\n")
	}

	// Introspect current database state (needed for shadow DB validation and source hash check)
	currentSchema, err := mainDriver.IntrospectSchema(ctx, mainDB)
	if err != nil {
		log.Fatalf("Failed to introspect current database schema: %v", err)
	}

	// Validate source hash if present in plan
	if plan.SourceHash != "" {
		_, _ = color.New(color.FgCyan).Fprintf(os.Stderr, "🔐 Validating source schema hash...\n")

		// Compute hash of current state
		currentHash, err := schema.ComputeSchemaHash((*Schema)(currentSchema))
		if err != nil {
			log.Fatalf("Failed to compute current schema hash: %v", err)
		}

		// Compare hashes
		if currentHash != plan.SourceHash {
			red := color.New(color.FgRed, color.Bold)
			yellow := color.New(color.FgYellow)

			_, _ = red.Fprintf(os.Stderr, "\n❌ Source schema mismatch!\n\n")
			fmt.Fprintf(os.Stderr, "The migration plan was generated for a different database state.\n")
			fmt.Fprintf(os.Stderr, "This usually happens when:\n")
			fmt.Fprintf(os.Stderr, "  - The plan is being applied to the wrong database\n")
			fmt.Fprintf(os.Stderr, "  - The database has been modified since the plan was generated\n")
			fmt.Fprintf(os.Stderr, "  - The plan is being applied out of order\n\n")
			_, _ = yellow.Fprintf(os.Stderr, "Expected source hash: %s\n", plan.SourceHash)
			_, _ = yellow.Fprintf(os.Stderr, "Current database hash: %s\n\n", currentHash)
			_, _ = color.New(color.FgCyan, color.Bold).Fprintf(os.Stderr, "To fix this:\n")
			fmt.Fprintf(os.Stderr, "  1. Introspect the current database: lockplane introspect > current.json\n")
			fmt.Fprintf(os.Stderr, "  2. Generate a new plan: lockplane plan --from current.json --to desired.lp.sql\n")
			fmt.Fprintf(os.Stderr, "  3. Apply the new plan: lockplane apply --plan migration.json\n\n")
			os.Exit(1)
		}

		_, _ = color.New(color.FgGreen).Fprintf(os.Stderr, "✓ Source schema hash matches (hash: %s...)\n", currentHash[:12])
	}

	// Apply the plan
	result, err := applyPlan(ctx, mainDB, plan, shadowDB, (*Schema)(currentSchema), mainDriver)
	if err != nil {
		red := color.New(color.FgRed, color.Bold)
		_, _ = red.Fprintf(os.Stderr, "\n❌ Migration failed: %v\n\n", err)
		if len(result.Errors) > 0 {
			_, _ = red.Fprintf(os.Stderr, "Errors:\n")
			for _, e := range result.Errors {
				fmt.Fprintf(os.Stderr, "  - %s\n", e)
			}
		}
		os.Exit(1)
	}

	// Success!
	green := color.New(color.FgGreen, color.Bold)
	_, _ = green.Fprintf(os.Stderr, "\n✅ Migration applied successfully!\n")
	_, _ = color.New(color.FgGreen).Fprintf(os.Stderr, "   Steps applied: %d\n", result.StepsApplied)

	// Output result as JSON
	jsonBytes, err := json.MarshalIndent(result, "", "  ")
	if err != nil {
		log.Fatalf("Failed to marshal result to JSON: %v", err)
	}

	fmt.Println(string(jsonBytes))
}

func runValidate(args []string) {
	if len(args) == 0 || args[0] == "-h" || args[0] == "--help" {
		fmt.Fprintf(os.Stderr, "Usage: lockplane validate <command> [options]\n\n")
		fmt.Fprintf(os.Stderr, "Validate schema and plan files in different formats.\n\n")
		fmt.Fprintf(os.Stderr, "Commands:\n")
		fmt.Fprintf(os.Stderr, "  schema    Validate JSON schema file against JSON Schema\n")
		fmt.Fprintf(os.Stderr, "  sql       Validate SQL DDL file or directory of .lp.sql files\n")
		fmt.Fprintf(os.Stderr, "  plan      Validate migration plan JSON file\n\n")
		fmt.Fprintf(os.Stderr, "Examples:\n")
		fmt.Fprintf(os.Stderr, "  # Validate JSON schema\n")
		fmt.Fprintf(os.Stderr, "  lockplane validate schema schema.json\n\n")
		fmt.Fprintf(os.Stderr, "  # Validate SQL schema\n")
		fmt.Fprintf(os.Stderr, "  lockplane validate sql schema.lp.sql\n\n")
		fmt.Fprintf(os.Stderr, "  # Validate migration plan\n")
		fmt.Fprintf(os.Stderr, "  lockplane validate plan migration.json\n\n")
		fmt.Fprintf(os.Stderr, "  # Validate with JSON output (for IDE integration)\n")
		fmt.Fprintf(os.Stderr, "  lockplane validate sql --format json schema.lp.sql\n\n")
		if len(args) == 0 {
			os.Exit(1)
		}
		return
	}

	switch args[0] {
	case "schema":
		runValidateSchema(args[1:])
	case "sql":
		runValidateSQL(args[1:])
	case "plan":
		runValidatePlan(args[1:])
	default:
		fmt.Fprintf(os.Stderr, "Error: unknown validate subcommand %q\n\n", args[0])
		fmt.Fprintf(os.Stderr, "Usage: lockplane validate <command> [options]\n\n")
		fmt.Fprintf(os.Stderr, "Commands:\n")
		fmt.Fprintf(os.Stderr, "  schema    Validate JSON schema file against JSON Schema\n")
		fmt.Fprintf(os.Stderr, "  sql       Validate SQL DDL file or directory of .lp.sql files\n")
		fmt.Fprintf(os.Stderr, "  plan      Validate migration plan JSON file\n\n")
		os.Exit(1)
	}
}

func runValidateSchema(args []string) {
	fs := flag.NewFlagSet("validate schema", flag.ExitOnError)
	fileFlag := fs.String("file", "", "Path to schema JSON file")
	fileShort := fs.String("f", "", "Path to schema JSON file (shorthand)")

	// Custom usage function
	fs.Usage = func() {
		fmt.Fprintf(os.Stderr, "Usage: lockplane validate schema [options] <file>\n\n")
		fmt.Fprintf(os.Stderr, "Validate a JSON schema file against the Lockplane JSON Schema.\n\n")
		fmt.Fprintf(os.Stderr, "Options:\n")
		fs.PrintDefaults()
		fmt.Fprintf(os.Stderr, "\nExamples:\n")
		fmt.Fprintf(os.Stderr, "  # Validate JSON schema file\n")
		fmt.Fprintf(os.Stderr, "  lockplane validate schema schema.json\n\n")
		fmt.Fprintf(os.Stderr, "  # Validate using --file flag\n")
		fmt.Fprintf(os.Stderr, "  lockplane validate schema --file schema.json\n\n")
	}

	if err := fs.Parse(args); err != nil {
		log.Fatalf("Failed to parse flags: %v", err)
	}

	if *fileFlag != "" && *fileShort != "" && *fileFlag != *fileShort {
		log.Fatalf("Specify schema file only once (use either --file or -f)")
	}

	path := *fileFlag
	if path == "" {
		path = *fileShort
	}
	if path == "" && fs.NArg() > 0 {
		path = fs.Arg(0)
	}
	if path == "" {
		fs.Usage()
		os.Exit(1)
	}

	if err := schema.ValidateJSONSchema(path); err != nil {
		log.Fatalf("Schema validation failed: %v", err)
	}

	fmt.Fprintf(os.Stderr, "✓ Schema JSON is valid: %s\n", path)
}

func printApplyUsage() {
	fmt.Fprintf(os.Stderr, "Error: Missing required arguments\n\n")
	fmt.Fprintf(os.Stderr, "Usage: lockplane apply [plan.json] [options]\n\n")
	fmt.Fprintf(os.Stderr, "Three ways to use lockplane apply:\n\n")
	fmt.Fprintf(os.Stderr, "1. Plan, review, and apply (interactive):\n")
	fmt.Fprintf(os.Stderr, "   lockplane apply --target-environment local --schema schema/\n")
	fmt.Fprintf(os.Stderr, "   (Introspects target, generates plan, shows it, asks for confirmation)\n\n")
	fmt.Fprintf(os.Stderr, "2. Apply a pre-generated plan file (e.g., from 'lockplane plan'):\n")
	fmt.Fprintf(os.Stderr, "   lockplane apply migration.json --target-environment local\n")
	fmt.Fprintf(os.Stderr, "   (Loads plan from file and applies it)\n\n")
	fmt.Fprintf(os.Stderr, "3. Plan and apply without confirmation:\n")
	fmt.Fprintf(os.Stderr, "   lockplane apply --auto-approve --target-environment local --schema schema/\n")
	fmt.Fprintf(os.Stderr, "   (Introspects target, generates plan, applies immediately)\n\n")
	fmt.Fprintf(os.Stderr, "Options:\n")
	fmt.Fprintf(os.Stderr, "  --target <url>         Target database URL (overrides environment settings)\n")
	fmt.Fprintf(os.Stderr, "  --target-environment <name>\n")
	fmt.Fprintf(os.Stderr, "                         Environment providing the target database connection\n")
	fmt.Fprintf(os.Stderr, "  --schema <path>        Desired schema file/directory (required for plan generation)\n")
	fmt.Fprintf(os.Stderr, "  --auto-approve         Skip interactive approval\n")
	fmt.Fprintf(os.Stderr, "  --skip-shadow          Skip shadow DB validation (not recommended)\n")
	fmt.Fprintf(os.Stderr, "  --shadow-db <url>      Shadow database URL (overrides environment settings)\n")
	fmt.Fprintf(os.Stderr, "  --shadow-environment <name>\n")
	fmt.Fprintf(os.Stderr, "                         Environment providing the shadow database connection\n\n")
	fmt.Fprintf(os.Stderr, "Shadow Database Configuration:\n")
	fmt.Fprintf(os.Stderr, "  PostgreSQL:\n")
	fmt.Fprintf(os.Stderr, "    - Set SHADOW_SCHEMA=lockplane_shadow to use a schema (simple, same database)\n")
	fmt.Fprintf(os.Stderr, "    - Set SHADOW_DATABASE_URL for a separate database (traditional)\n")
	fmt.Fprintf(os.Stderr, "    - Combine both for schema in a different database (flexible)\n")
	fmt.Fprintf(os.Stderr, "  SQLite/libSQL:\n")
	fmt.Fprintf(os.Stderr, "    - Automatically uses :memory: (fast, zero config, free)\n")
	fmt.Fprintf(os.Stderr, "    - Override with SHADOW_SQLITE_DB_PATH if debugging needed\n\n")
	fmt.Fprintf(os.Stderr, "Examples:\n")
	fmt.Fprintf(os.Stderr, "  lockplane apply --target-environment local --schema schema/\n")
	fmt.Fprintf(os.Stderr, "  lockplane apply migration.json --target-environment local\n")
	fmt.Fprintf(os.Stderr, "  lockplane apply --target mydriver://user:pass@host/db --schema schema/\n")
}

func printHelp() {
	fmt.Print(`Lockplane - Safe, AI-friendly schema management for Postgres and SQLite

USAGE:
  lockplane <command> [options]

COMMANDS:
  init            Interactive project setup wizard
  introspect       Introspect database and output current schema as JSON
  plan             Generate migration plan from schema diff (with --validate flag)
  apply            Apply migration plan to database (validates on shadow DB first)
  rollback         Generate rollback plan from forward migration
  convert          Convert schema between SQL DDL (.lp.sql) and JSON formats
  validate         Validate schema and plan files (schema, sql, plan subcommands)
  version          Show version information
  help             Show this help message

EXAMPLES:
  # Launch the interactive wizard
  lockplane init

  # Non-interactive init with defaults
  lockplane init --yes

  # Non-interactive init with custom PostgreSQL config
  lockplane init --yes \
    --env-name production \
    --description "Production database" \
    --host db.example.com \
    --database myapp \
    --user myuser \
    --password "$DB_PASSWORD"

  # Non-interactive init with SQLite
  lockplane init --yes --db-type sqlite --file-path ./myapp.db

  # Introspect current database
  lockplane introspect > current.json

  # Generate and validate migration plan from files (save to file with >)
  lockplane plan --from current.json --to schema/ --validate > migration.json

  # Generate plan using database connection strings (auto-introspect)
  lockplane plan --from postgres://user:pass@localhost/db1 --to schema/ --validate > migration.json

  # Generate plan comparing two live databases
  lockplane plan --from postgres://user:pass@localhost/db1 --to postgres://user:pass@localhost/db2 > migration.json

  # Generate plan using named environments and save to file
  lockplane plan --from-environment local --to-environment staging --validate > migration.json

  # Apply migration interactively (plan, review, confirm)
  lockplane apply --target-environment local --schema schema/

  # Apply a pre-generated plan file (e.g., from 'lockplane plan')
  lockplane apply migration.json --target-environment local

  # Auto-approve: plan and apply without confirmation
  lockplane apply --auto-approve --target-environment local --schema schema/

  # Generate rollback plan
  lockplane rollback --plan migration.json --from current.json > rollback.json

  # Generate rollback using database connection string
  lockplane rollback --plan migration.json --from-environment local > rollback.json

  # Validate SQL schema file
  lockplane validate sql schema.lp.sql

  # Validate JSON schema file
  lockplane validate schema schema.json

  # Validate migration plan
  lockplane validate plan migration.json

  # Convert SQL DDL to JSON
  lockplane convert --input schema.lp.sql --output schema.json

  # Convert a directory of SQL files to JSON
  lockplane convert --input schema/ --output schema.json

  # Convert JSON to SQL DDL
  lockplane convert --input schema.json --output schema.lp.sql --to sql

ENVIRONMENTS:
  Configure environments in lockplane.toml (default environment: "local").
  Each environment can define connection strings inline or load them from .env.<name> files
  containing DATABASE_URL and SHADOW_DATABASE_URL entries.

  Example:
    default_environment = "local"

    [environments.local]
      description = "Local development"

  Use --target-environment, --from-environment, and --source-environment flags to select the
  environment when running commands. Without configuration, Lockplane falls back to the bundled
  defaults:
    Database: postgres://lockplane:lockplane@localhost:5432/lockplane?sslmode=disable
    Shadow:   postgres://lockplane:lockplane@localhost:5433/lockplane_shadow?sslmode=disable

SHADOW DATABASE STRATEGIES:
  PostgreSQL:
    - Use SHADOW_SCHEMA=lockplane_shadow for simple local development (same database)
    - Use SHADOW_DATABASE_URL for maximum isolation (separate database)
    - Combine both for flexible production workflows (different database + schema)
  
  SQLite/libSQL/Turso:
    - Automatically uses :memory: (zero configuration, fastest option)
    - Override with SHADOW_SQLITE_DB_PATH only if debugging needed
    - For libSQL/Turso: saves 50% cost by testing locally with :memory:

SUPPORTED DATABASES:
  - PostgreSQL (full support)
  - SQLite (with some limitations on ALTER operations)
  - libSQL/Turso (SQLite-compatible, remote database)

For more information: https://github.com/lockplane/lockplane
`)
}

// applyPlan executes a migration plan with optional shadow DB validation
func applyPlan(ctx context.Context, db *sql.DB, plan *planner.Plan, shadowDB *sql.DB, currentSchema *Schema, driver database.Driver) (*planner.ExecutionResult, error) {
	result := &planner.ExecutionResult{
		Success: false,
		Errors:  []string{},
	}

	// Validate source hash if present in plan
	if plan.SourceHash != "" {
		currentHash, err := schema.ComputeSchemaHash((*Schema)(currentSchema))
		if err != nil {
			result.Errors = append(result.Errors, fmt.Sprintf("failed to compute current schema hash: %v", err))
			return result, fmt.Errorf("failed to compute current schema hash: %w", err)
		}

		if currentHash != plan.SourceHash {
			errMsg := fmt.Sprintf("source schema hash mismatch: expected %s, got %s", plan.SourceHash, currentHash)
			result.Errors = append(result.Errors, errMsg)
			return result, fmt.Errorf("source schema hash mismatch: plan was generated for a different database state")
		}
	}

	// If shadow DB provided, run dry-run first
	if shadowDB != nil {
		if err := dryRunPlan(ctx, shadowDB, plan, currentSchema, driver); err != nil {
			result.Errors = append(result.Errors, fmt.Sprintf("dry-run failed: %v", err))
			return result, fmt.Errorf("dry-run validation failed: %w", err)
		}
	}

	// Execute plan in a transaction
	tx, err := db.BeginTx(ctx, nil)
	if err != nil {
		result.Errors = append(result.Errors, fmt.Sprintf("failed to begin transaction: %v", err))
		return result, fmt.Errorf("failed to begin transaction: %w", err)
	}

	defer func() {
		if !result.Success {
			_ = tx.Rollback()
		}
	}()

	// Execute each step
	for i, step := range plan.Steps {
		// Execute all SQL statements in this step
		for j, sqlStmt := range step.SQL {
			trimmedSQL := strings.TrimSpace(sqlStmt)
			if trimmedSQL == "" || strings.HasPrefix(trimmedSQL, "--") {
				continue // Skip empty or comment-only statements
			}

			_, err := tx.ExecContext(ctx, sqlStmt)
			if err != nil {
				errMsg := fmt.Sprintf("step %d, statement %d/%d (%s) failed: %v",
					i+1, j+1, len(step.SQL), step.Description, err)
				result.Errors = append(result.Errors, errMsg)
				return result, fmt.Errorf("step %d failed: %w", i+1, err)
			}
		}
		result.StepsApplied++
	}

	// Commit transaction
	if err := tx.Commit(); err != nil {
		result.Errors = append(result.Errors, fmt.Sprintf("failed to commit: %v", err))
		return result, fmt.Errorf("failed to commit transaction: %w", err)
	}

	result.Success = true
	return result, nil
}

// dryRunPlan validates a plan by executing it on shadow DB and rolling back
func dryRunPlan(ctx context.Context, shadowDB *sql.DB, plan *planner.Plan, currentSchema *Schema, driver database.Driver) error {
	// First, apply the current schema to the shadow DB so it matches the target DB state
	// This is necessary because migration plans assume the DB is already in the "before" state
	if err := applySchemaToDB(ctx, shadowDB, currentSchema, driver); err != nil {
		return fmt.Errorf("failed to prepare shadow DB: %w", err)
	}

	tx, err := shadowDB.BeginTx(ctx, nil)
	if err != nil {
		return fmt.Errorf("failed to begin shadow transaction: %w", err)
	}
	defer func() {
		_ = tx.Rollback() // Always rollback shadow DB changes
	}()

	// Execute each step
	for i, step := range plan.Steps {
		for j, sqlStmt := range step.SQL {
			trimmedSQL := strings.TrimSpace(sqlStmt)
			if trimmedSQL == "" || strings.HasPrefix(trimmedSQL, "--") {
				continue
			}

			_, err := tx.ExecContext(ctx, sqlStmt)
			if err != nil {
				return fmt.Errorf("shadow DB step %d, statement %d/%d (%s) failed: %w",
					i+1, j+1, len(step.SQL), step.Description, err)
			}
		}
	}

	return nil
}

// applySchemaToDB applies a schema to a database by creating all tables, indexes, and constraints
func applySchemaToDB(ctx context.Context, db *sql.DB, schema *Schema, driver database.Driver) error {
	tx, err := db.BeginTx(ctx, nil)
	if err != nil {
		return fmt.Errorf("failed to begin transaction: %w", err)
	}
	defer func() {
		_ = tx.Rollback()
	}()

	// Create all tables
	for _, table := range schema.Tables {
		sql, _ := driver.CreateTable(table)
		if _, err := tx.ExecContext(ctx, sql); err != nil {
			return fmt.Errorf("failed to create table %s: %w", table.Name, err)
		}

		// Create indexes for this table
		for _, idx := range table.Indexes {
			sql, _ := driver.AddIndex(table.Name, idx)
			if _, err := tx.ExecContext(ctx, sql); err != nil {
				return fmt.Errorf("failed to create index %s: %w", idx.Name, err)
			}
		}
	}

	// Foreign keys must be added after all tables exist
	for _, table := range schema.Tables {
		for _, fk := range table.ForeignKeys {
			sql, _ := driver.AddForeignKey(table.Name, fk)
			// Skip comment-only SQL (e.g., SQLite foreign key limitations)
			trimmedSQL := strings.TrimSpace(sql)
			if trimmedSQL == "" || strings.HasPrefix(trimmedSQL, "--") {
				continue
			}
			if _, err := tx.ExecContext(ctx, sql); err != nil {
				return fmt.Errorf("failed to create foreign key %s: %w", fk.Name, err)
			}
		}
	}

	if err := tx.Commit(); err != nil {
		return fmt.Errorf("failed to commit: %w", err)
	}

	return nil
}

func runConvert(args []string) {
	fs := flag.NewFlagSet("convert", flag.ExitOnError)
	input := fs.String("input", "", "Input schema (.lp.sql file, directory, or .json)")
	output := fs.String("output", "", "Output file (defaults to stdout)")
	_ = fs.String("from", "", "Input format: sql or json (auto-detected if not specified)")
	toFormat := fs.String("to", "json", "Output format: json or sql")

	fs.Usage = func() {
		fmt.Fprintf(os.Stderr, "Usage: lockplane convert --input <file> [--output <file>] [--from <format>] [--to <format>]\n\n")
		fmt.Fprintf(os.Stderr, "Convert schema between SQL DDL and JSON formats.\n\n")
		fmt.Fprintf(os.Stderr, "Options:\n")
		fs.PrintDefaults()
		fmt.Fprintf(os.Stderr, "\nExamples:\n")
		fmt.Fprintf(os.Stderr, "  # Convert SQL to JSON\n")
		fmt.Fprintf(os.Stderr, "  lockplane convert --input schema.lp.sql --output schema.json\n\n")
		fmt.Fprintf(os.Stderr, "  # Convert a directory of .lp.sql files to JSON\n")
		fmt.Fprintf(os.Stderr, "  lockplane convert --input schema/ --output schema.json\n\n")
		fmt.Fprintf(os.Stderr, "  # Convert JSON to SQL\n")
		fmt.Fprintf(os.Stderr, "  lockplane convert --input schema.json --output schema.lp.sql --to sql\n\n")
		fmt.Fprintf(os.Stderr, "  # Output to stdout\n")
		fmt.Fprintf(os.Stderr, "  lockplane convert --input schema.lp.sql\n")
	}

	if err := fs.Parse(args); err != nil {
		log.Fatalf("Failed to parse flags: %v", err)
	}

	if *input == "" {
		fs.Usage()
		log.Fatal("--input is required")
	}

	// Load the schema
	loadedSchema, err := schema.LoadSchema(*input)
	if err != nil {
		log.Fatalf("Failed to load schema: %v", err)
	}

	// Convert to target format
	var outputData []byte
	switch *toFormat {
	case "json":
		outputData, err = json.MarshalIndent(loadedSchema, "", "  ")
		if err != nil {
			log.Fatalf("Failed to marshal JSON: %v", err)
		}

	case "sql":
		// Generate SQL DDL from schema
		driver := postgres.NewDriver() // Use PostgreSQL SQL generator
		var sqlBuilder strings.Builder

		for _, table := range loadedSchema.Tables {
			sql, _ := driver.CreateTable(table)
			sqlBuilder.WriteString(sql)
			sqlBuilder.WriteString(";\n\n")

			// Add indexes
			for _, idx := range table.Indexes {
				sql, _ := driver.AddIndex(table.Name, idx)
				sqlBuilder.WriteString(sql)
				sqlBuilder.WriteString(";\n")
			}

			if len(table.Indexes) > 0 {
				sqlBuilder.WriteString("\n")
			}

			// Add foreign keys
			for _, fk := range table.ForeignKeys {
				sql, _ := driver.AddForeignKey(table.Name, fk)
				if !strings.HasPrefix(sql, "--") { // Skip comment-only SQL
					sqlBuilder.WriteString(sql)
					sqlBuilder.WriteString(";\n")
				}
			}

			if len(table.ForeignKeys) > 0 {
				sqlBuilder.WriteString("\n")
			}
		}

		outputData = []byte(sqlBuilder.String())

	default:
		log.Fatalf("Unsupported output format: %s (use 'json' or 'sql')", *toFormat)
	}

	// Write output
	if *output == "" {
		// Write to stdout
		fmt.Print(string(outputData))
	} else {
		if err := os.WriteFile(*output, outputData, 0644); err != nil {
			log.Fatalf("Failed to write output file: %v", err)
		}
		fmt.Printf("Converted %s to %s: %s\n", *input, *toFormat, *output)
	}
}<|MERGE_RESOLUTION|>--- conflicted
+++ resolved
@@ -1005,7 +1005,7 @@
 			// For SQLite/libSQL, default to :memory: if no shadow DB configured
 			if shadowConnStr == "" && (mainDriverType == "sqlite" || mainDriverType == "sqlite3" || mainDriverType == "libsql") {
 				shadowConnStr = ":memory:"
-				color.New(color.FgCyan).Fprintf(os.Stderr, "ℹ️  Using in-memory shadow database (fast, zero config)\n")
+				_, _ = color.New(color.FgCyan).Fprintf(os.Stderr, "ℹ️  Using in-memory shadow database (fast, zero config)\n")
 			} else if shadowConnStr == "" {
 				fmt.Fprintf(os.Stderr, "Error: no shadow database configured for environment %q.\n", resolvedShadow.Name)
 				fmt.Fprintf(os.Stderr, "Options:\n")
@@ -1037,9 +1037,6 @@
 			log.Fatalf("Failed to ping shadow database: %v", err)
 		}
 
-<<<<<<< HEAD
-		_, _ = color.New(color.FgCyan).Fprintf(os.Stderr, "🔍 Testing migration on shadow database...\n")
-=======
 		// If shadow schema is configured and driver supports it, set up the schema
 		if shadowSchema != "" && mainDriver.SupportsSchemas() {
 			// Create shadow schema if it doesn't exist
@@ -1054,16 +1051,15 @@
 
 			// Show clear message about what we're doing
 			if shadowConnStr == targetConnStr {
-				color.New(color.FgCyan).Fprintf(os.Stderr, "🔍 Testing migration on shadow schema %q (same database)...\n", shadowSchema)
+				_, _ = color.New(color.FgCyan).Fprintf(os.Stderr, "🔍 Testing migration on shadow schema %q (same database)...\n", shadowSchema)
 			} else {
-				color.New(color.FgCyan).Fprintf(os.Stderr, "🔍 Testing migration on shadow schema %q in separate database...\n", shadowSchema)
+				_, _ = color.New(color.FgCyan).Fprintf(os.Stderr, "🔍 Testing migration on shadow schema %q in separate database...\n", shadowSchema)
 			}
 		} else if shadowConnStr == ":memory:" {
-			color.New(color.FgCyan).Fprintf(os.Stderr, "🔍 Testing migration on in-memory shadow database...\n")
+			_, _ = color.New(color.FgCyan).Fprintf(os.Stderr, "🔍 Testing migration on in-memory shadow database...\n")
 		} else {
-			color.New(color.FgCyan).Fprintf(os.Stderr, "🔍 Testing migration on shadow database...\n")
-		}
->>>>>>> b30249d2
+			_, _ = color.New(color.FgCyan).Fprintf(os.Stderr, "🔍 Testing migration on shadow database...\n")
+		}
 	} else {
 		_, _ = color.New(color.FgYellow).Fprintf(os.Stderr, "⚠️  Skipping shadow DB validation (--skip-shadow)\n")
 	}
@@ -1364,7 +1360,7 @@
     - Use SHADOW_SCHEMA=lockplane_shadow for simple local development (same database)
     - Use SHADOW_DATABASE_URL for maximum isolation (separate database)
     - Combine both for flexible production workflows (different database + schema)
-  
+
   SQLite/libSQL/Turso:
     - Automatically uses :memory: (zero configuration, fastest option)
     - Override with SHADOW_SQLITE_DB_PATH only if debugging needed
